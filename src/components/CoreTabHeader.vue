--- conflicted
+++ resolved
@@ -1,36 +1,21 @@
 <template>
-<<<<<<< HEAD
   <div>
-    <li class="nav-item" :title="title">
+    <li class="nav-item" :title="title + scope">
       <a
-          class="nav-link"
-          @click.prevent.stop="$emit('click', tab)"
-          @click.middle.prevent.stop="$emit('close', tab)"
-          :class="{ active: selected }"
+        class="nav-link"
+        @click.prevent.stop="$emit('click', tab)"
+        @click.middle.prevent.stop="$emit('close', tab)"
+        :class="{ active: selected }"
       >
         <i v-if="tab.type === 'table'" :class="iconClass" class="material-icons item-icon table">grid_on</i>
         <i v-if="tab.type === 'query'" class="material-icons item-icon query">code</i>
         <i v-if="tab.type === 'settings'" class="material-icons item-icon settings">settings</i>
-        <span class="tab-title truncate">{{title}}</span>
+        <span class="tab-title truncate" :title="title + scope">{{title}} <span v-if="scope" class="tab-title-scope">{{scope}}</span></span>
         <div class="tab-action">
-=======
-  <li class="nav-item" :title="title + scope">
-    <a
-      class="nav-link"
-      @click.prevent.stop="$emit('click', tab)"
-      @click.middle.prevent.stop="$emit('close', tab)"
-      :class="{ active: selected }"
-    >
-      <i v-if="tab.type === 'table'" :class="iconClass" class="material-icons item-icon table">grid_on</i>
-      <i v-if="tab.type === 'query'" class="material-icons item-icon query">code</i>
-      <i v-if="tab.type === 'settings'" class="material-icons item-icon settings">settings</i>
-      <span class="tab-title truncate" :title="title + scope">{{title}} <span v-if="scope" class="tab-title-scope">{{scope}}</span></span>
-      <div class="tab-action">
->>>>>>> 25a04234
-        <span class="tab-close" :class="{unsaved: tab.unsavedChanges}" @click.prevent.stop="$emit('close', tab)">
-          <i class="material-icons close">close</i>
-          <i class="material-icons unsaved-icon" >fiber_manual_record</i>
-        </span>
+          <span class="tab-close" :class="{unsaved: tab.unsavedChanges}" @click.prevent.stop="$emit('close', tab)">
+            <i class="material-icons close">close</i>
+            <i class="material-icons unsaved-icon" >fiber_manual_record</i>
+          </span>
         </div>
       </a>
     </li>
