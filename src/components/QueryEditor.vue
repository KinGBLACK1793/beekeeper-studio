<template>
  <div class="query-editor">
    <div class="top-panel" ref="topPanel">
      <textarea name="editor" class="editor" ref="editor" id="" cols="30" rows="10"></textarea>
      <span class="expand"></span>
      <div class="actions text-right">
        <a href="" @click.prevent="submitQuery" class="btn btn-primary">Run Query</a>
      </div>
    </div>
    <div class="bottom-panel" ref="bottomPanel">
      <div v-if="running" class="running">
        <div class="container">
          <div class="row justify-content-center">
            <div class="col-md-8">
              <div class="card">
                <div class="card-body">
                  <div class="progress">
                    <div class="progress-bar progress-bar-striped bg-info progress-bar-animated" style="width: 100%;">Retriculating Splines</div>
                  </div>
                </div>
              </div>

            </div>
          </div>
        </div>
      </div>
      <result-table v-else-if="result" :result="result"></result-table>
      <div class="error" v-else-if="error">{{error}}</div>
      <div v-else class="not-run-yet">Nothing to show</div>
    </div>
  </div>
</template>

<script>
  import CodeMirror from 'codemirror'
  import ResultTable from './ResultTable.vue'
  import Split from 'split.js'

  import { UsedQuery } from '../entity/used_query'
import { mapState } from 'vuex'

  export default {
    components: { ResultTable },
    props: ['query'],
    data() {
      return {
        result: null,
        running: false,
        editor: null,
        runningQuery: null,
        error: null,
        split: null,
      }
    },
<<<<<<< HEAD
    computed: mapState(['usedConfig', 'connection', 'database', 'tables']),
=======
    computed: {
      splitElements() {
        return [
          this.$refs.topPanel,
          this.$refs.bottomPanel,
        ]
      }
    },
>>>>>>> 62f987bb
    methods: {
      async submitQuery() {
        const run = new UsedQuery()
        run.text = this.editor.getValue()
        run.database = this.database
        run.connectionHash = this.usedConfig.uniqueHash
        console.log(run)
        return await this.runQuery(run)
      },
      async runQuery(queryRun) {
        console.log(queryRun)
        this.runningQuery = this.connection.query(queryRun.text)
        // TODO (matthew): Allow multiple queries executed here.
        try {
          queryRun.status = 'running'
          const results = await this.runningQuery.execute()
          this.result = results[0]
          queryRun.status = 'completed'
          queryRun.numberOfRecords = this.result.rowCount
          await queryRun.save()
        } catch(ex) {
          this.error = ex
          this.result = null
          throw ex
        }

      }
    },
    mounted() {
      const $editor = this.$refs.editor
      // TODO (matthew): Add hint options for all tables and columns
      this.editor = CodeMirror.fromTextArea($editor, {
        lineNumbers: true,
        mode: "sql",
        theme: 'monokai'
      })
      this.$nextTick(() => {
        this.split = Split(this.splitElements, {
          elementStyle: (dimension, size, direction) => ({
              'flex-basis': `calc(${size}%)`,
          }),
          sizes: [50,50],
          gutterSize: 8,
          direction: 'vertical',
        })
      })
    },
    beforeDestroy() {
      if(this.split) {
        console.log("destroying split")
        this.split.destroy()
      }
    },
  }
</script><|MERGE_RESOLUTION|>--- conflicted
+++ resolved
@@ -52,18 +52,15 @@
         split: null,
       }
     },
-<<<<<<< HEAD
-    computed: mapState(['usedConfig', 'connection', 'database', 'tables']),
-=======
     computed: {
       splitElements() {
         return [
           this.$refs.topPanel,
           this.$refs.bottomPanel,
         ]
-      }
+      },
+      ...mapState(['usedConfig', 'connection', 'database', 'tables'])
     },
->>>>>>> 62f987bb
     methods: {
       async submitQuery() {
         const run = new UsedQuery()
