.query-editor {
  position: relative;
  display: flex;
  flex-direction: column;
  height: 100%;
  background: $query-editor-bg;
  .editor {
    width: 100%;
    height: 400px;
    box-shadow: none;
    border: 0;
    outline: none;
  }
  .CodeMirror-code {
    .highlight {
      background-color: rgba($brand-secondary, 0.2);
    }
  }
  .top-panel, .bottom-panel {
    overflow: hidden;
    display: flex;
    flex-direction: column;
    flex-grow: 1;
  }
  .toolbar {
    display: flex;
    align-items: center;
    justify-content: flex-end;
    background: $query-editor-bg;
    padding: $gutter-h $gutter-w;
    z-index: 1;
    .title {
      line-height: 1;
    }
    .actions {
      display: flex;
      align-items: center;
      padding: 0;
    }
    .btn-fab {
      i {
        line-height: 26px;
        font-size: 18px;
      }
    }
  }
  .top-panel {
    .toolbar {
      box-shadow: inset 0 -1px $border-color;
      .btn, x-button {
        height: 24px;
        line-height: 24px;
        padding: 0 $gutter-w;
        font-size: 0.85rem;
        min-width: 0;
        // &[menu] {
        //   padding: 0;
        // }
      } 
    }
  }
  .bottom-panel {
    .toolbar {
      padding-top: $gutter-h * 0.5;
      padding-bottom: $gutter-h * 0.5;
      padding-left: ($gutter-h * 1.5);
      background: lighten($query-editor-bg, 1%);
    }
    .result-table {
      display: flex;
      flex-direction: column;
      flex-grow: 1;
      overflow: hidden;
    }
    .not-run-yet {
      padding: 0.5rem 0.75rem;
    }
<<<<<<< HEAD
=======
    .status-bar {
      background: rgba($theme-base,0.065);
      color: $text-light;
      &.empty {
        background: transparent;
      }
      .btn {
        display: flex;
        align-items: center;
      }
      .result-selector {
        margin-right: 10px;
      }
      .affected-rows, .execute-time {
        padding-left: 10px;
      }
      select {
        height: ($input-height * 0.95);
      }
    }
>>>>>>> 682d06c0
    .message {
      display: flex;
      align-items: center;
      justify-content: center;
      flex: 1 1 100%;
      padding: 0 $gutter-w;
      background: transparent;
    }
    .alert {
      max-width: 70%;
      margin: 0 auto;
    }
  }

  // Modal
  // ------------------------------
  .v--modal {
    max-width: 400px;
  }
}

.progress-bar {
  display: flex;
  align-items: center;
  justify-content: center;
  flex: 1 1 100%;
}<|MERGE_RESOLUTION|>--- conflicted
+++ resolved
@@ -75,29 +75,8 @@
     .not-run-yet {
       padding: 0.5rem 0.75rem;
     }
-<<<<<<< HEAD
-=======
     .status-bar {
-      background: rgba($theme-base,0.065);
-      color: $text-light;
-      &.empty {
-        background: transparent;
-      }
-      .btn {
-        display: flex;
-        align-items: center;
-      }
-      .result-selector {
-        margin-right: 10px;
-      }
-      .affected-rows, .execute-time {
-        padding-left: 10px;
-      }
-      select {
-        height: ($input-height * 0.95);
-      }
-    }
->>>>>>> 682d06c0
+
     .message {
       display: flex;
       align-items: center;
