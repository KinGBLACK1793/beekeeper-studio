// Copyright (c) 2015 The SQLECTRON Team

import { readFileSync } from 'fs';

import pg, { PoolClient, QueryResult, Pool, PoolConfig } from 'pg';
import { identify } from 'sql-query-identifier';
import _ from 'lodash'
import knexlib from 'knex'
import logRaw from 'electron-log'

<<<<<<< HEAD
import { FilterOptions, DatabaseClient, OrderBy, TableFilter, TableUpdateResult, TableResult, Routine, TableChanges, TableInsert, TableUpdate, TableDelete, DatabaseFilterOptions, TableKey, SchemaFilterOptions, RoutineType, RoutineParam, IDbConnectionServerConfig, NgQueryResult } from '../client'
import { buildDatabseFilter, buildDeleteQueries, buildInsertQueries, buildSchemaFilter, buildSelectQueriesFromUpdates, buildUpdateQueries } from './utils';
=======
import { FilterOptions, DatabaseClient, OrderBy, TableFilter, TableUpdateResult, TableResult, Routine, TableChanges, TableUpdate, TableDelete, DatabaseFilterOptions, TableKey, SchemaFilterOptions, RoutineType, RoutineParam, IDbConnectionServerConfig, NgQueryResult } from '../client'
import { buildDatabseFilter, buildDeleteQueries, buildSchemaFilter, buildSelectQueriesFromUpdates, buildUpdateQueries } from './utils';
>>>>>>> c336a6d1
import { createCancelablePromise } from '../../../common/utils';
import { errors, Error as CustomError } from '../../errors';
import globals from '../../../common/globals';

const base64 = require('base64-url');

interface HasPool {
  pool: Pool
}

interface VersionInfo {
  isPostgres: boolean
  isCockroach: boolean
  isRedshift: boolean
  number: number
  version: string
}

interface HasConnection {
  connection: PoolClient
}

type Conn = HasPool | HasConnection

function isPool(x: any): x is HasPool {
  return x.pool !== undefined
}

function isConnection(x: any): x is HasConnection {
  return x.connection !== undefined
}

const log = logRaw.scope('postgresql')
const logger = () => log

const knex = knexlib({ client: 'pg'})

const pgErrors = {
  CANCELED: '57014',
};

let dataTypes: any = {}

/**
 * Do not convert DATE types to JS date.
 * It ignores of applying a wrong timezone to the date.
 * TODO: do not convert as well these same types with array (types 1115, 1182, 1185)
 */
pg.types.setTypeParser(1082, 'text', (val) => val); // date
pg.types.setTypeParser(1114, 'text', (val) => val); // timestamp without timezone
pg.types.setTypeParser(1184, 'text', (val) => val); // timestamp

/**
 * Convert BYTEA type encoded to hex with '\x' prefix to BASE64 URL (without '+' and '=').
 */
pg.types.setTypeParser(17, 'text', (val) => val ? base64.encode(val.substring(2), 'hex') : '');

/**
 * Gets the version details for the connection.
 *
 * Example version strings:
 * CockroachDB CCL v1.1.0 (linux amd64, built 2017/10/12 14:50:18, go1.8.3)
 * CockroachDB CCL v20.1.1 (x86_64-unknown-linux-gnu, built 2020/05/19 14:46:06, go1.13.9)
 *
 * PostgreSQL 9.4.26 on x86_64-pc-linux-gnu (Debian 9.4.26-1.pgdg90+1), compiled by gcc (Debian 6.3.0-18+deb9u1) 6.3.0 20170516, 64-bit
 * PostgreSQL 12.3 (Debian 12.3-1.pgdg100+1) on x86_64-pc-linux-gnu, compiled by gcc (Debian 8.3.0-6) 8.3.0, 64-bit
 *
 * PostgreSQL 8.0.2 on i686-pc-linux-gnu, compiled by GCC gcc (GCC) 3.4.2 20041017 (Red Hat 3.4.2-6.fc3), Redshift 1.0.12103
 */
async function getVersion(conn: HasPool): Promise<VersionInfo> {
  const { version } = (await driverExecuteSingle(conn, {query: "select version()"})).rows[0]
  if (!version) {
    return {
      version: '',
      isPostgres: false,
      isCockroach: false,
      isRedshift: false,
      number: 0
    }
  }

  const isPostgres = version.toLowerCase().includes('postgresql')
  const isCockroach = version.toLowerCase().includes('cockroachdb')
  const isRedshift = version.toLowerCase().includes('redshift')
  return {
    version,
    isPostgres,
    isCockroach,
    isRedshift,
    number: parseInt(
      version.split(" ")[isPostgres ? 1 : 2].replace(/^v/i, '').split(".").map((s: string) => s.padStart(2, "0")).join("").padEnd(6, "0"),
      10
    )
  }
}


async function getTypes(conn: HasPool): Promise<any> {
  const version = await getVersion(conn)
  let sql
  if (version.isPostgres && version.number < 80300) {
    sql = `
      SELECT      n.nspname as schema, t.typname as typename, t.oid::int4 as typeid
      FROM        pg_type t
      LEFT JOIN   pg_catalog.pg_namespace n ON n.oid = t.typnamespace
      WHERE       (t.typrelid = 0 OR (SELECT c.relkind = 'c' FROM pg_catalog.pg_class c WHERE c.oid = t.typrelid))
      AND     t.typname !~ '^_'
      AND     n.nspname NOT IN ('pg_catalog', 'information_schema');
    `
  } else {
    sql = `
      SELECT      n.nspname as schema, t.typname as typename, t.oid::int4 as typeid
      FROM        pg_type t
      LEFT JOIN   pg_catalog.pg_namespace n ON n.oid = t.typnamespace
      WHERE       (t.typrelid = 0 OR (SELECT c.relkind = 'c' FROM pg_catalog.pg_class c WHERE c.oid = t.typrelid))
      AND     NOT EXISTS(SELECT 1 FROM pg_catalog.pg_type el WHERE el.oid = t.typelem AND el.typarray = t.oid)
      AND     n.nspname NOT IN ('pg_catalog', 'information_schema');
    `
  }

  const data = await driverExecuteSingle(conn, { query: sql })
  const result: any = {}
  data.rows.forEach((row: any) => {
    result[row.typeid] = row.typename
  })
  _.merge(result, _.invert(pg.types.builtins))
  result[1009] = 'array'
  return result
}


export default async function (server: any, database: any): Promise<DatabaseClient> {
  const dbConfig = configDatabase(server, database);
  logger().debug('create driver client for postgres with config %j', dbConfig);

  const conn: HasPool = {
    pool: new pg.Pool(dbConfig),
  };

  logger().debug('connected');
  const defaultSchema = await getSchema(conn);
  logger().debug(`loaded schema ${defaultSchema}`)
  dataTypes = await getTypes(conn)

  return {
    /* eslint max-len:0 */
    supportedFeatures: () => ({ customRoutines: true}),
    wrapIdentifier,
    disconnect: () => disconnect(conn),
    listTables: (db: string, filter: FilterOptions | undefined) => listTables(conn, filter),
    listViews: (filter?: FilterOptions) => listViews(conn, filter),
    listMaterializedViews: (filter?: FilterOptions) => listMaterializedViews(conn, filter),
    listRoutines: (filter?: FilterOptions) => listRoutines(conn, filter),
    listTableColumns: (db, table, schema = defaultSchema) => listTableColumns(conn, db, table, schema),
    listMaterializedViewColumns: (db, table, schema = defaultSchema) => listMaterializedViewColumns(conn, db, table, schema),
    listTableTriggers: (table, schema = defaultSchema) => listTableTriggers(conn, table, schema),
    listTableIndexes: (db, table, schema = defaultSchema) => listTableIndexes(conn, table, schema),
    listSchemas: (db, filter?: SchemaFilterOptions) => listSchemas(conn, filter),
    getTableReferences: (table, schema = defaultSchema) => getTableReferences(conn, table, schema),
    // TODO
    getTableKeys: (db, table, schema = defaultSchema) => getTableKeys(conn, db, table, schema),
    getPrimaryKey: (db, table, schema = defaultSchema) => getPrimaryKey(conn, db, table, schema),
    applyChanges: (changes) => applyChanges(conn, changes),
    query: (queryText, schema = defaultSchema) => query(conn, queryText, schema),
    executeQuery: (queryText, schema = defaultSchema) => executeQuery(conn, queryText),
    listDatabases: (filter?: DatabaseFilterOptions) => listDatabases(conn, filter),
    selectTop: (table: string, offset: Number, limit: Number, orderBy: OrderBy[], filters: TableFilter[], schema: string) => selectTop(conn, table, offset, limit, orderBy, filters, schema),
    getQuerySelectTop: (table, limit, schema = defaultSchema) => getQuerySelectTop(conn, table, limit, schema),
    getTableCreateScript: (table, schema = defaultSchema) => getTableCreateScript(conn, table, schema),
    getViewCreateScript: (view, schema = defaultSchema) => getViewCreateScript(conn, view, schema),
    getRoutineCreateScript: (routine, type, schema = defaultSchema) => getRoutineCreateScript(conn, routine, type, schema),
    truncateAllTables: (_, schema = defaultSchema) => truncateAllTables(conn, schema),
  };
}


export function disconnect(conn: HasPool) {
  conn.pool.end();
}



export async function listTables(conn: HasPool, filter: FilterOptions = { schema: 'public' }) {
  const schemaFilter = buildSchemaFilter(filter, 'table_schema');
  const sql = `
    SELECT
      table_schema as schema,
      table_name as name
    FROM information_schema.tables
    WHERE table_type NOT LIKE '%VIEW%'
    ${schemaFilter ? `AND ${schemaFilter}` : ''}
    ORDER BY table_schema, table_name
  `;

  const data = await driverExecuteSingle(conn, { query: sql });

  return data.rows;
}

export async function listViews(conn: HasPool, filter: FilterOptions = { schema: 'public' }) {
  const schemaFilter = buildSchemaFilter(filter, 'table_schema');
  const sql = `
    SELECT
      table_schema as schema,
      table_name as name
    FROM information_schema.views
    ${schemaFilter ? `WHERE ${schemaFilter}` : ''}
    ORDER BY table_schema, table_name
  `;

  const data = await driverExecuteSingle(conn, { query: sql });

  return data.rows;
}

export async function listMaterializedViews(conn: HasPool, filter: FilterOptions = { schema: 'public' }) {
  const version = await getVersion(conn);
  if (!version.isPostgres || version.number < 90003) {
    return []
  }

  const schemaFilter = buildSchemaFilter(filter, 'schemaname')
  const sql = `
    SELECT
      schemaname as schema,
      matviewname as name
    FROM pg_matviews
    ${schemaFilter ? `WHERE ${schemaFilter}`: ''}
    order by schemaname, matviewname;
  `

  const data = await driverExecuteSingle(conn, {query: sql});
  return data.rows;
}

async function selectTop(
  conn: HasPool,
  table: string,
  offset: Number,
  limit: Number,
  orderBy: OrderBy[],
  filters: TableFilter[],
  schema = 'public'
): Promise<TableResult> {

  let orderByString = ""
  let filterString = ""
  let params: string[] = []

  if (orderBy && orderBy.length > 0) {
    orderByString = "order by " + (orderBy.map((item) => {
      if (_.isObject(item)) {
        return `${wrapIdentifier(item.field)} ${item.dir}`
      } else {
        return wrapIdentifier(item)
      }
    })).join(",")
  }

  if (_.isString(filters)) {
    filterString = `WHERE ${filters}`
  } else if (filters && filters.length > 0) {
    filterString = "WHERE " + filters.map((item, index) => {
      return `${wrapIdentifier(item.field)} ${item.type} $${index + 1}`
    }).join(" AND ")

    params = filters.map((item) => {
      return item.value
    })
  }

  const baseSQL = `
    FROM ${wrapIdentifier(schema)}.${wrapIdentifier(table)}
    ${filterString}
  `
  const countQuery = `
    select count(1) as total ${baseSQL}
  `
  const query = `
    SELECT * ${baseSQL}
    ${orderByString}
    LIMIT ${limit}
    OFFSET ${offset}
    `
  log.debug("select Top query & params", countQuery, query, params)
  const countResults = await driverExecuteSingle(conn, { query: countQuery, params })
  const result = await driverExecuteSingle(conn, { query, params })
  const rowWithTotal = countResults.rows.find((row: any) => { return row.total })
  const totalRecords = rowWithTotal ? rowWithTotal.total : 0
  log.debug("selectTop:", result.rows)
  return {
    result: result.rows,
    totalRecords: Number(totalRecords),
    fields: result.fields.map(f => f.name)
  }
}

export async function listRoutines(conn: HasPool, filter?: FilterOptions): Promise<Routine[]> {
  const version = await getVersion(conn)
  if (version.isCockroach) {
    return []
  }

  const schemaFilter = buildSchemaFilter(filter, 'r.routine_schema');
  const sql = `
    SELECT
      r.specific_name as id,
      r.routine_schema as routine_schema,
      r.routine_name as name,
      r.routine_type as routine_type,
      r.data_type as data_type
    FROM INFORMATION_SCHEMA.ROUTINES r
    where r.routine_schema not in ('sys', 'information_schema',
                                'pg_catalog', 'performance_schema')
    ${schemaFilter ? `AND ${schemaFilter}` : ''}
    ORDER BY routine_schema, routine_name
  `;

  const paramsSQL = `
    select
        r.routine_schema as routine_schema,
        r.specific_name as specific_name,
        p.parameter_name as parameter_name,
        p.character_maximum_length as char_length,
        p.data_type as data_type
  from information_schema.routines r
  left join information_schema.parameters p
            on p.specific_schema = r.routine_schema
            and p.specific_name = r.specific_name
  where r.routine_schema not in ('sys', 'information_schema',
                                'pg_catalog', 'performance_schema')
    ${schemaFilter ? `AND ${schemaFilter}` : ''}

      AND p.parameter_mode = 'IN'
  order by r.routine_schema,
          r.specific_name,
          p.ordinal_position;

  `


  const data = await driverExecuteSingle(conn, { query: sql });
  const paramsData = await driverExecuteSingle(conn, { query: paramsSQL })
  const grouped = _.groupBy(paramsData.rows, 'specific_name')

  return data.rows.map((row) => {
    const params = grouped[row.id] || []
    return {
      schema: row.routine_schema,
      name: row.name,
      type: row.routine_type ? row.routine_type.toLowerCase() : 'function',
      returnType: row.data_type,
      id: row.id,
      routineParams: params.map((p, i) => {
        return {
          name: p.parameter_name || `arg${i+1}`,
          type: p.data_type,
          length: p.char_length || undefined
        }
      })
    }
  });
}

export async function listTableColumns(conn: Conn, database: string, table?: string, schema?: string) {
  // if you provide table, you have to provide schema
  const clause = table ? "WHERE table_schema = $1 AND table_name = $2" : ""
  const params = table ? [schema, table] : []
  if (table && !schema) {
    throw new Error("Table '${table}' provided for listTableColumns, but no schema name")
  }
  const sql = `
    SELECT
      table_schema,
      table_name,
      column_name,
      CASE
        WHEN character_maximum_length is not null  and udt_name != 'text'
          THEN CONCAT(udt_name, concat('(', concat(character_maximum_length::varchar(255), ')')))
        WHEN datetime_precision is not null THEN
          CONCAT(udt_name, concat('(', concat(datetime_precision::varchar(255), ')')))
        ELSE udt_name
      END as data_type
    FROM information_schema.columns
    ${clause}
    ORDER BY table_schema, table_name, ordinal_position
  `;

  const data = await driverExecuteSingle(conn, { query: sql, params });

  return data.rows.map((row: any) => ({
    schemaName: row.table_schema,
    tableName: row.table_name,
    columnName: row.column_name,
    dataType: row.data_type,
  }));
}

export async function listMaterializedViewColumns(conn: Conn, database: string, table: string, schema: string) {
  const clause = table ? `AND s.nspname = $1 AND t.relname = $2` : ''
  if (table && !schema) {
    throw new Error("Cannot get columns for '${table}, no schema provided'")
  }
  const sql = `
    SELECT s.nspname, t.relname, a.attname,
          pg_catalog.format_type(a.atttypid, a.atttypmod) as data_type,
          a.attnotnull
    FROM pg_attribute a
      JOIN pg_class t on a.attrelid = t.oid
      JOIN pg_namespace s on t.relnamespace = s.oid
    WHERE a.attnum > 0
      AND NOT a.attisdropped
      ${clause}
    ORDER BY a.attnum;
  `
  const params = table ? [schema, table] : []
  const data = await driverExecuteSingle(conn, {query: sql, params});
  return data.rows.map((row) => ({
    schemaName: row.nspname,
    tableName: row.relname,
    columnName: row.attname,
    dataType: row.data_type
  }))
}


export async function listTableTriggers(conn: Conn, table: string, schema: string) {
  const sql = `
    SELECT trigger_name
    FROM information_schema.triggers
    WHERE event_object_schema = $1
    AND event_object_table = $2
  `;

  const params = [
    schema,
    table,
  ];

  const data = await driverExecuteSingle(conn, { query: sql, params });

  return data.rows.map((row) => row.trigger_name);
}
export async function listTableIndexes(conn: Conn, table: string, schema: string) {
  const sql = `
    SELECT indexname as index_name
    FROM pg_indexes
    WHERE schemaname = $1
    AND tablename = $2
  `;

  const params = [
    schema,
    table,
  ];

  const data = await driverExecuteSingle(conn, { query: sql, params });

  return data.rows.map((row) => row.index_name);
}

export async function listSchemas(conn: Conn, filter?: SchemaFilterOptions) {
  const schemaFilter = buildSchemaFilter(filter);
  const sql = `
    SELECT schema_name
    FROM information_schema.schemata
    ${schemaFilter ? `WHERE ${schemaFilter}` : ''}
    ORDER BY schema_name
  `;

  const data = await driverExecuteSingle(conn, { query: sql });

  return data.rows.map((row) => row.schema_name);
}

export async function getTableReferences(conn: Conn, table: string, schema: string) {
  const sql = `
    SELECT ctu.table_name AS referenced_table_name
    FROM information_schema.table_constraints AS tc
    JOIN information_schema.constraint_table_usage AS ctu
    ON ctu.constraint_name = tc.constraint_name
    WHERE tc.constraint_type = 'FOREIGN KEY' AND tc.table_name = $1
    AND tc.table_schema = $2
  `;

  const params = [
    table,
    schema,
  ];

  const data = await driverExecuteSingle(conn, { query: sql, params });

  return data.rows.map((row) => row.referenced_table_name);
}

export async function getTableKeys(conn: Conn, database: string, table: string, schema: string): Promise<TableKey[]> {
  const sql = `
    SELECT
        tc.table_schema as from_schema,
        tc.table_name as from_table,
        kcu.column_name as from_column,
        ccu.table_schema AS to_schema,
        ccu.table_name AS to_table,
        ccu.column_name AS to_column,
        tc.constraint_name
    FROM
        information_schema.table_constraints AS tc
        JOIN information_schema.key_column_usage AS kcu
          ON tc.constraint_name = kcu.constraint_name
          AND tc.table_schema = kcu.table_schema
        JOIN information_schema.constraint_column_usage AS ccu
          ON ccu.constraint_name = tc.constraint_name
          AND ccu.table_schema = tc.table_schema
    WHERE tc.constraint_type = 'FOREIGN KEY'
    AND tc.table_name=$1 and tc.table_schema = $2;
  `;

  const params = [
    table,
    schema,
  ];

  const data = await driverExecuteSingle(conn, { query: sql, params });

  return data.rows.map((row) => ({
    toTable: row.to_table,
    toSchema: row.to_schema,
    toColumn: row.to_column,
    fromTable: row.from_table,
    fromSchema: row.from_schema,
    fromColumn: row.from_column,
    constraintName: row.constraint_name,
  }));
}

export async function getPrimaryKey(conn: Conn, database: string, table: string, schema: string): Promise<string> {

  const tablename = escapeString(schema ? `${wrapIdentifier(schema)}.${wrapIdentifier(table)}` : wrapIdentifier(table))
  const query = `
    SELECT a.attname as column_name, format_type(a.atttypid, a.atttypmod) AS data_type
    FROM   pg_index i
    JOIN   pg_attribute a ON a.attrelid = i.indrelid
                        AND a.attnum = ANY(i.indkey)
    WHERE  i.indrelid = '${tablename}'::regclass
    AND    i.indisprimary;
  `
  log.debug('getPrimaryKey', query, tablename)
  const data = await driverExecuteSingle(conn, { query })
  return data.rows && data.rows[0] && data.rows.length === 1 ? data.rows[0].column_name : null
}

export async function applyChanges(conn: Conn, changes: TableChanges): Promise<TableUpdateResult[]> {
  let results: TableUpdateResult[] = []

  await runWithConnection(conn, async (connection) => {
    const cli = { connection }
    await driverExecuteQuery(cli, { query: 'BEGIN' })

    try {
<<<<<<< HEAD
      if (changes.inserts) {
        await insertRows(cli, changes.inserts)
      }

=======
>>>>>>> c336a6d1
      if (changes.updates) {
        results = await updateValues(cli, changes.updates)
      }
    
      if (changes.deletes) {
        await deleteRows(cli, changes.deletes)
      }

      await driverExecuteQuery(cli, { query: 'COMMIT'})
    } catch (ex) {
      log.error("query exception: ", ex)
      await driverExecuteQuery(cli, { query: 'ROLLBACK' });
      throw ex
    }
  })

  return results
}

<<<<<<< HEAD
async function insertRows(cli: any, deletes: TableInsert[]) {
  await driverExecuteQuery(cli, { query: buildInsertQueries(knex, deletes).join(";") })

  return true
}

=======
>>>>>>> c336a6d1
async function updateValues(cli: any, updates: TableUpdate[]): Promise<TableUpdateResult[]> {

  // If a type starts with an underscore - it's an array
  // so we need to turn the string representation back to an array
  // if a type is BYTEA, decodes BASE64 URL encoded to hex
  updates.forEach((update) => {
    if (update.columnType?.startsWith('_')) {
      update.value = JSON.parse(update.value)
    } else if (update.columnType === 'bytea' && update.value) {
        update.value = '\\x' + base64.decode(update.value, 'hex')
    }
  })

  let results: TableUpdateResult[] = []
  await driverExecuteQuery(cli, { query: buildUpdateQueries(knex, updates).join(";") })
  const data = await driverExecuteSingle(cli, { query: buildSelectQueriesFromUpdates(knex, updates).join(";"), multiple: true })
  results = [data.rows[0]]

  return results
}

async function deleteRows(cli: any, deletes: TableDelete[]) {
  await driverExecuteQuery(cli, { query: buildDeleteQueries(knex, deletes).join(";") })

  return true
}

export function query(conn: Conn, queryText: string, schema: string) {
  let pid: any = null;
  let canceling = false;
  const cancelable = createCancelablePromise(errors.CANCELED_BY_USER);

  return {
    execute(): Promise<NgQueryResult[]> {
      return runWithConnection(conn, async (connection) => {
        const connClient = { connection };

        const dataPid = await driverExecuteSingle(connClient, {
          query: 'SELECT pg_backend_pid() AS pid',
        });
        const rows = dataPid.rows

        pid = rows[0].pid;

        try {
          const data = await Promise.race([
            cancelable.wait(),
            executeQuery(connClient, queryText, true),
          ]);

          pid = null;

          if(!data) {
            return []
          }

          return data
        } catch (err) {
          if (canceling && err.code === pgErrors.CANCELED) {
            canceling = false;
            err.sqlectronError = 'CANCELED_BY_USER';
          }

          throw err;
        } finally {
          cancelable.discard();
        }
      });
    },

    async cancel(): Promise<void> {
      if (!pid) {
        throw new Error('Query not ready to be canceled');
      }

      canceling = true;
      try {
        const data = await driverExecuteSingle(conn, {
          query: `SELECT pg_cancel_backend(${pid});`,
        });

        const rows = data.rows

        if (!rows[0].pg_cancel_backend) {
          throw new Error(`Failed canceling query with pid ${pid}.`);
        }

        cancelable.cancel();
      } catch (err) {
        canceling = false;
        throw err;
      }
    },
  };
}


export async function executeQuery(conn: Conn, queryText: string, arrayMode: boolean = false) {
  const data = await driverExecuteQuery(conn, { query: queryText, multiple: true, arrayMode });

  const commands = identifyCommands(queryText).map((item) => item.type);

  return data.map((result, idx) => parseRowQueryResult(result, commands[idx], arrayMode));
}


export async function listDatabases(conn: Conn, filter?: DatabaseFilterOptions) {
  const databaseFilter = buildDatabseFilter(filter, 'datname');
  const sql = `
    SELECT datname
    FROM pg_database
    WHERE datistemplate = $1
    ${databaseFilter ? `AND ${databaseFilter}` : ''}
    ORDER BY datname
  `;

  const params = [false];

  const data = await driverExecuteSingle(conn, { query: sql, params });

  return data.rows.map((row) => row.datname);
}


export function getQuerySelectTop(conn: Conn, table: string, limit: Number, schema: string) {
  return `SELECT * FROM ${wrapIdentifier(schema)}.${wrapIdentifier(table)} LIMIT ${limit}`;
}

export async function getTableCreateScript(conn: Conn, table: string, schema: string) {
  // Reference http://stackoverflow.com/a/32885178
  const sql = `
    SELECT
      'CREATE TABLE ' || quote_ident(tabdef.schema_name) || '.' || quote_ident(tabdef.table_name) || E' (\n' ||
      array_to_string(
        array_agg(
          '  ' || quote_ident(tabdef.column_name) || ' ' ||  tabdef.type || ' '|| tabdef.not_null
        )
        , E',\n'
      ) || E'\n);\n' ||
      CASE WHEN tc.constraint_name IS NULL THEN ''
           ELSE E'\nALTER TABLE ' || quote_ident($2) || '.' || quote_ident(tabdef.table_name) ||
           ' ADD CONSTRAINT ' || quote_ident(tc.constraint_name)  ||
           ' PRIMARY KEY ' || '(' || substring(constr.column_name from 0 for char_length(constr.column_name)-1) || ')'
      END AS createtable
    FROM
    ( SELECT
        c.relname AS table_name,
        a.attname AS column_name,
        pg_catalog.format_type(a.atttypid, a.atttypmod) AS type,
        CASE
          WHEN a.attnotnull THEN 'NOT NULL'
        ELSE 'NULL'
        END AS not_null,
        n.nspname as schema_name
      FROM pg_class c,
       pg_attribute a,
       pg_type t,
       pg_namespace n
      WHERE c.relname = $1
      AND a.attnum > 0
      AND a.attrelid = c.oid
      AND a.atttypid = t.oid
      AND n.oid = c.relnamespace
      AND n.nspname = $2
      ORDER BY a.attnum DESC
    ) AS tabdef
    LEFT JOIN information_schema.table_constraints tc
    ON  tc.table_name       = tabdef.table_name
    AND tc.table_schema     = tabdef.schema_name
    AND tc.constraint_Type  = 'PRIMARY KEY'
    LEFT JOIN LATERAL (
      SELECT column_name || ', ' AS column_name
      FROM   information_schema.key_column_usage kcu
      WHERE  kcu.constraint_name = tc.constraint_name
      AND kcu.table_name = tabdef.table_name
      AND kcu.table_schema = tabdef.schema_name
      ORDER BY ordinal_position
    ) AS constr ON true
    GROUP BY tabdef.schema_name, tabdef.table_name, tc.constraint_name, constr.column_name;
  `;

  const params = [
    table,
    schema,
  ];

  const data = await driverExecuteSingle(conn, { query: sql, params });

  return data.rows.map((row) => row.createtable);
}

export async function getViewCreateScript(conn: Conn, view: string, schema: string) {
  const createViewSql = `CREATE OR REPLACE VIEW ${wrapIdentifier(schema)}.${view} AS`;

  const sql = 'SELECT pg_get_viewdef($1::regclass, true)';

  const params = [view];

  const data = await driverExecuteSingle(conn, { query: sql, params });

  return data.rows.map((row) => `${createViewSql}\n${row.pg_get_viewdef}`);
}

export async function getRoutineCreateScript(conn: Conn, routine: string, _: string, schema: string) {
  const sql = `
    SELECT pg_get_functiondef(p.oid)
    FROM pg_proc p
    LEFT JOIN pg_catalog.pg_namespace n ON n.oid = p.pronamespace
    WHERE proname = $1
    AND n.nspname = $2
  `;

  const params = [
    routine,
    schema,
  ];

  const data = await driverExecuteSingle(conn, { query: sql, params });

  return data.rows.map((row) => row.pg_get_functiondef);
}

export function wrapIdentifier(value: string): string {
  if (value === '*') return value;
  const matched = value.match(/(.*?)(\[[0-9]\])/); // eslint-disable-line no-useless-escape
  if (matched) return wrapIdentifier(matched[1]) + matched[2];
  return `"${value.replace(/"/g, '""')}"`;
}

function escapeString(value: string) {
  return value.replace("'", "''")
}


async function getSchema(conn: Conn) {
  const sql = 'SELECT current_schema() AS schema';

  const data = await driverExecuteQuery(conn, { query: sql });
  return data[0].rows[0].schema;
}

export async function truncateAllTables(conn: Conn, schema: string) {
  await runWithConnection(conn, async (connection) => {
    const connClient = { connection };

    const sql = `
      SELECT quote_ident(table_name) as table_name
      FROM information_schema.tables
      WHERE table_schema = $1
      AND table_type NOT LIKE '%VIEW%'
    `;

    const params = [
      schema,
    ];

    const data = await driverExecuteSingle(connClient, { query: sql, params });
    const rows = data.rows

    const truncateAll = rows.map((row) => `
      TRUNCATE TABLE ${wrapIdentifier(schema)}.${wrapIdentifier(row.table_name)}
      RESTART IDENTITY CASCADE;
    `).join('');

    await driverExecuteQuery(connClient, { query: truncateAll, multiple: true });
  });
}


function configDatabase(server: { sshTunnel: boolean, config: IDbConnectionServerConfig}, database: { database: string}) {
  const config: PoolConfig = {
    host: server.config.host,
    port: server.config.port || undefined,
    password: server.config.password || undefined,
    database: database.database,
    max: 5, // max idle connections per time (30 secs)
    connectionTimeoutMillis: globals.psqlTimeout,
  };

  if (server.config.user) {
    config.user = server.config.user
  } else if (server.config.osUser) {
    config.user = server.config.osUser
  }


  if (server.sshTunnel) {
    config.host = server.config.localHost;
    config.port = server.config.localPort;
  }

  if (server.config.ssl) {

    config.ssl = {
    }

    if (server.config.sslCaFile) {
      config.ssl.ca = readFileSync(server.config.sslCaFile);
    }

    if (server.config.sslCertFile) {
      config.ssl.cert = readFileSync(server.config.sslCertFile);
    }

    if (server.config.sslKeyFile) {
      config.ssl.key = readFileSync(server.config.sslKeyFile);
    }
    if (!config.ssl.key && !config.ssl.ca && !config.ssl.cert) {
      // TODO: provide this as an option in settings
      // not per-connection
      // How it works:
      // if false, cert can be self-signed
      // if true, has to be from a public CA
      // Heroku certs are self-signed.
      // if you provide ca/cert/key files, it overrides this
      config.ssl.rejectUnauthorized = false
    } else {
      config.ssl.rejectUnauthorized = server.config.sslRejectUnauthorized
    }
  }

  logger().debug('connection config', config)

  return config;
}

function parseFields(fields: any[], rowResults: boolean) {
  return fields.map((field, idx) => {
    field.dataType = dataTypes[field.dataTypeID] || 'user-defined'
    field.id = rowResults ? `c${idx}` : field.name
    return field
  })
}

function parseRowQueryResult(data: QueryResult, command: string, rowResults: boolean): NgQueryResult {
  const fields = parseFields(data.fields, rowResults)
  const fieldIds = fields.map(f => f.id)
  const isSelect = data.command === 'SELECT';
  return {
    command: command || data.command,
    rows: data.rows.map(r => rowResults ? _.zipObject(fieldIds, r) : r),
    fields: fields,
    rowCount: isSelect ? (data.rowCount || data.rows.length) : undefined,
    affectedRows: !isSelect && !isNaN(data.rowCount) ? data.rowCount : undefined,
  };
}


function identifyCommands(queryText: string) {
  try {
    return identify(queryText);
  } catch (err) {
    return [];
  }
}

interface PostgresQueryArgs {
  query: string
  params?: any[]
  multiple?: boolean
  arrayMode?: boolean
}

async function driverExecuteSingle(conn: Conn | HasConnection, queryArgs: PostgresQueryArgs): Promise<QueryResult> {
  return (await driverExecuteQuery(conn, queryArgs))[0]
}

function driverExecuteQuery(conn: Conn | HasConnection, queryArgs: PostgresQueryArgs): Promise<QueryResult[]> {
  function isQueryResult(x: any): x is QueryResult {
    return x.rows !== undefined
  }

  const runQuery = (connection: pg.PoolClient): Promise<QueryResult[]> => {
    const args = {
      text: queryArgs.query,
      values: queryArgs.params,
      multiResult: queryArgs.multiple,
      rowMode: queryArgs.arrayMode ? 'array' : undefined
    };

    // node-postgres has support for Promise query
    // but that always returns the "fields" property empty
    return new Promise((resolve, reject) => {
      connection.query(args, (err: Error, data: QueryResult | QueryResult[]) => {
        if (err) return reject(err);
        const qr = Array.isArray(data) ? data : [data]
        resolve(qr)
      });
    });
  };


  if (isConnection(conn)) {
    return runQuery(conn.connection)
  } else {
    return runWithConnection(conn, runQuery);
  }
}

async function runWithConnection<T>(x: Conn, run: (p: PoolClient) => Promise<T>): Promise<T> {
  const connection: PoolClient = isConnection(x) ? x.connection : await x.pool.connect()
  try {
    return await run(connection);
  } finally {
    connection.release();
  }
}


export const testOnly = {
  parseRowQueryResult
}<|MERGE_RESOLUTION|>--- conflicted
+++ resolved
@@ -8,13 +8,8 @@
 import knexlib from 'knex'
 import logRaw from 'electron-log'
 
-<<<<<<< HEAD
 import { FilterOptions, DatabaseClient, OrderBy, TableFilter, TableUpdateResult, TableResult, Routine, TableChanges, TableInsert, TableUpdate, TableDelete, DatabaseFilterOptions, TableKey, SchemaFilterOptions, RoutineType, RoutineParam, IDbConnectionServerConfig, NgQueryResult } from '../client'
 import { buildDatabseFilter, buildDeleteQueries, buildInsertQueries, buildSchemaFilter, buildSelectQueriesFromUpdates, buildUpdateQueries } from './utils';
-=======
-import { FilterOptions, DatabaseClient, OrderBy, TableFilter, TableUpdateResult, TableResult, Routine, TableChanges, TableUpdate, TableDelete, DatabaseFilterOptions, TableKey, SchemaFilterOptions, RoutineType, RoutineParam, IDbConnectionServerConfig, NgQueryResult } from '../client'
-import { buildDatabseFilter, buildDeleteQueries, buildSchemaFilter, buildSelectQueriesFromUpdates, buildUpdateQueries } from './utils';
->>>>>>> c336a6d1
 import { createCancelablePromise } from '../../../common/utils';
 import { errors, Error as CustomError } from '../../errors';
 import globals from '../../../common/globals';
@@ -574,13 +569,10 @@
     await driverExecuteQuery(cli, { query: 'BEGIN' })
 
     try {
-<<<<<<< HEAD
       if (changes.inserts) {
         await insertRows(cli, changes.inserts)
       }
 
-=======
->>>>>>> c336a6d1
       if (changes.updates) {
         results = await updateValues(cli, changes.updates)
       }
@@ -600,15 +592,12 @@
   return results
 }
 
-<<<<<<< HEAD
 async function insertRows(cli: any, deletes: TableInsert[]) {
   await driverExecuteQuery(cli, { query: buildInsertQueries(knex, deletes).join(";") })
 
   return true
 }
 
-=======
->>>>>>> c336a6d1
 async function updateValues(cli: any, updates: TableUpdate[]): Promise<TableUpdateResult[]> {
 
   // If a type starts with an underscore - it's an array
