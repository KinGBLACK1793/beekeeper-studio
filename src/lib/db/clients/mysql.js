// Copyright (c) 2015 The SQLECTRON Team
import { readFileSync } from 'fs'
import _ from 'lodash'
import mysql from 'mysql2';
import { identify } from 'sql-query-identifier';
import knexlib from 'knex'

import { createCancelablePromise } from '../../../common/utils';
import { errors } from '../../errors';
<<<<<<< HEAD
import { buildInsertQueries, buildDeleteQueries, genericSelectTop } from './utils';
=======
import { buildDeleteQueries, genericSelectTop } from './utils';
>>>>>>> c336a6d1
import rawLog from 'electron-log'
const log = rawLog.scope('mysql')
const logger = () => log

const knex = knexlib({ client: 'mysql2' })

const mysqlErrors = {
  EMPTY_QUERY: 'ER_EMPTY_QUERY',
  CONNECTION_LOST: 'PROTOCOL_CONNECTION_LOST',
};

export default async function (server, database) {
  const dbConfig = configDatabase(server, database);
  logger().debug('create driver client for mysql with config %j', dbConfig);

  const conn = {
    pool: mysql.createPool(dbConfig),
  };

  // light solution to test connection with with the server
  await driverExecuteQuery(conn, { query: 'select version();' });

  return {
    supportedFeatures: () => ({ customRoutines: true }),
    wrapIdentifier,
    disconnect: () => disconnect(conn),
    listTables: () => listTables(conn),
    listViews: () => listViews(conn),
    listMaterializedViews: () => Promise.resolve([]),
    listRoutines: () => listRoutines(conn),
    listTableColumns: (db, table) => listTableColumns(conn, db, table),
    listTableTriggers: (table) => listTableTriggers(conn, table),
    listTableIndexes: (db, table) => listTableIndexes(conn, db, table),
    listSchemas: () => listSchemas(conn),
    getTableReferences: (table) => getTableReferences(conn, table),
    getPrimaryKey: (db, table) => getPrimaryKey(conn, db, table),
    getTableKeys: (db, table) => getTableKeys(conn, db, table),
    query: (queryText) => query(conn, queryText),
    applyChanges: (changes) => applyChanges(conn, changes),
    executeQuery: (queryText) => executeQuery(conn, queryText),
    listDatabases: (filter) => listDatabases(conn, filter),
    selectTop: (table, offset, limit, orderBy, filters) => selectTop(conn, table, offset, limit, orderBy, filters),
    getQuerySelectTop: (table, limit) => getQuerySelectTop(conn, table, limit),
    getTableCreateScript: (table) => getTableCreateScript(conn, table),
    getViewCreateScript: (view) => getViewCreateScript(conn, view),
    getRoutineCreateScript: (routine, type) => getRoutineCreateScript(conn, routine, type),
    truncateAllTables: () => truncateAllTables(conn),
  };
}


export function disconnect(conn) {
  conn.pool.end();
}


export async function listTables(conn) {
  const sql = `
    SELECT table_name as name
    FROM information_schema.tables
    WHERE table_schema = database()
    AND table_type NOT LIKE '%VIEW%'
    ORDER BY table_name
  `;

  const { data } = await driverExecuteQuery(conn, { query: sql });

  return data;
}

export async function listViews(conn) {
  const sql = `
    SELECT table_name as name
    FROM information_schema.views
    WHERE table_schema = database()
    ORDER BY table_name
  `;

  const { data } = await driverExecuteQuery(conn, { query: sql });

  return data;
}

export async function listRoutines(conn) {

  const routinesSQL = `
    select 
      r.specific_name as specific_name,
      r.routine_name as routine_name,
      r.routine_type as routine_type,
      r.data_type as data_type,
      r.character_maximum_length as length
    from information_schema.routines r
    where r.routine_schema not in ('sys', 'information_schema',
                               'mysql', 'performance_schema')
    and r.routine_schema = database()
    order by r.specific_name
  `

  const paramsSQL = `
select 
       r.routine_schema as routine_schema,
       r.specific_name as specific_name,
       p.parameter_name as parameter_name,
       p.character_maximum_length as char_length,
       p.data_type as data_type
from information_schema.routines r
left join information_schema.parameters p
          on p.specific_schema = r.routine_schema
          and p.specific_name = r.specific_name
where r.routine_schema not in ('sys', 'information_schema',
                               'mysql', 'performance_schema')
    AND p.parameter_mode is not null
    and r.routine_schema = database()
order by r.routine_schema,
         r.specific_name,
         p.ordinal_position;

  `;

  // this gives one row by parameter, so have to do a grouping
  const routinesResult = await driverExecuteQuery(conn, { query: routinesSQL })
  const paramsResult = await driverExecuteQuery(conn, { query: paramsSQL })

    
  const grouped = _.groupBy(paramsResult.data, 'specific_name')

  return routinesResult.data.map((r) => {
    const params = grouped[r.specific_name] || []
    return {
      id: r.specific_name,
      name: r.specific_name,
      returnType: r.data_type,
      returnTypeLength: r.length || undefined,
      type: r.routine_type ? r.routine_type.toLowerCase() : 'function',
      routineParams: params.map((p) => {
        return {
          name: p.parameter_name,
          type: p.data_type,
          length: p.char_length || undefined
        }
      })

    }
  })
}

export async function listTableColumns(conn, database, table) {
  const clause = table ? `AND table_name = ?` : ''
  const sql = `
    SELECT table_name AS 'table_name', column_name AS 'column_name', column_type AS 'data_type'
    FROM information_schema.columns
    WHERE table_schema = database()
    ${clause}
    ORDER BY ordinal_position
  `;

  const params = table ? [table] : []

  const { data } = await driverExecuteQuery(conn, { query: sql, params });

  return data.map((row) => ({
    tableName: row.table_name,
    columnName: row.column_name,
    dataType: row.data_type,
  }));
}

export async function selectTop(conn, table, offset, limit, orderBy, filters) {
  return genericSelectTop(conn, table, offset, limit, orderBy, filters, driverExecuteQuery)
}

export async function listTableTriggers(conn, table) {
  const sql = `
    SELECT trigger_name as 'trigger_name'
    FROM information_schema.triggers
    WHERE event_object_schema = database()
    AND event_object_table = ?
  `;

  const params = [
    table,
  ];

  const { data } = await driverExecuteQuery(conn, { query: sql, params });

  return data.map((row) => row.trigger_name);
}

export async function listTableIndexes(conn, database, table) {
  const sql = 'SHOW INDEX FROM ?? FROM ??';

  const params = [
    table,
    database,
  ];

  const { data } = await driverExecuteQuery(conn, { query: sql, params });

  return data.map((row) => row.Key_name);
}

export function listSchemas() {
  return Promise.resolve([]);
}

export async function getTableReferences(conn, table) {
  const sql = `
    SELECT referenced_table_name as 'referenced_table_name'
    FROM information_schema.key_column_usage
    WHERE referenced_table_name IS NOT NULL
    AND table_schema = database()
    AND table_name = ?
  `;

  const params = [
    table,
  ];

  const { data } = await driverExecuteQuery(conn, { query: sql, params });

  return data.map((row) => row.referenced_table_name);
}

export async function getPrimaryKey(conn, database, table) {
  logger().debug('finding foreign key for', database, table)
  const sql = `SHOW KEYS FROM ?? WHERE Key_name = 'PRIMARY'`
  const params = [
    table,
  ];
  const { data } = await driverExecuteQuery(conn, { query: sql, params })
  if (data.length !== 1) return null
  return data[0] ? data[0].Column_name : null
}

export async function getTableKeys(conn, database, table) {
  const sql = `
    SELECT constraint_name as 'constraint_name', column_name as 'column_name', referenced_table_name as 'referenced_table_name',
      IF(referenced_table_name IS NOT NULL, 'FOREIGN', constraint_name) as key_type,
      REFERENCED_TABLE_NAME as referenced_table,
      REFERENCED_COLUMN_NAME as referenced_column
    FROM information_schema.key_column_usage
    WHERE table_schema = database()
    AND table_name = ?
    AND referenced_table_name IS NOT NULL
  `;

  const params = [
    table,
  ];

  const { data } = await driverExecuteQuery(conn, { query: sql, params });

  return data.map((row) => ({
    constraintName: `${row.constraint_name} KEY`,
    toTable: row.referenced_table,
    toColumn: row.referenced_column,
    fromTable: table,
    fromColumn: row.column_name,
    referencedTable: row.referenced_table_name,
    keyType: `${row.key_type} KEY`,
  }));
}


export function query(conn, queryText) {
  let pid = null;
  let canceling = false;
  const cancelable = createCancelablePromise({
    ...errors.CANCELED_BY_USER,
    sqlectronError: 'CANCELED_BY_USER',
  });

  return {
    execute() {
      return runWithConnection(conn, async (connection) => {
        const connClient = { connection };

        const { data: dataPid } = await driverExecuteQuery(connClient, {
          query: 'SELECT connection_id() AS pid',
        });

        pid = dataPid[0].pid;

        try {
          const data = await Promise.race([
            cancelable.wait(),
            executeQuery(connClient, queryText),
          ]);

          pid = null;
          return data;
        } catch (err) {
          if (canceling && err.code === mysqlErrors.CONNECTION_LOST) {
            canceling = false;
            err.sqlectronError = 'CANCELED_BY_USER';
          }

          throw err;
        } finally {
          cancelable.discard();
        }
      });
    },

    async cancel() {
      if (!pid) {
        throw new Error('Query not ready to be canceled');
      }

      canceling = true;
      try {
        await driverExecuteQuery(conn, {
          query: `kill ${pid};`,
        });
        cancelable.cancel();
      } catch (err) {
        canceling = false;
        throw err;
      }
    },
  };
}

export async function applyChanges(conn, changes) {
  let results = []
<<<<<<< HEAD
  
  await runWithConnection(conn, async (connection) => {
    const cli = { connection }
    await driverExecuteQuery(cli, { query: 'START TRANSACTION'})
    
    try {
      if (changes.inserts) {
        await insertRows(cli, changes.inserts)
      }

=======

  await runWithConnection(conn, async (connection) => {
    const cli = { connection }
    await driverExecuteQuery(cli, { query: 'START TRANSACTION'})

    try {
>>>>>>> c336a6d1
      if (changes.updates) {
        results = await updateValues(cli, changes.updates)
      }
  
      if (changes.deletes) {
        await deleteRows(cli, changes.deletes)
      }
  
      await driverExecuteQuery(cli, { query: 'COMMIT'})
    } catch (ex) {
      logger().error("query exception: ", ex)
      await driverExecuteQuery(cli, { query: 'ROLLBACK' });
      throw ex
    }
  })

  return results
}

<<<<<<< HEAD
export async function insertRows(cli, inserts) {
  buildInsertQueries(knex, inserts).forEach(async command => await driverExecuteQuery(cli, { query: command }))
  
  return true
}

=======
>>>>>>> c336a6d1
export async function updateValues(cli, updates) {
  const commands = updates.map(update => {
    let value = update.value
    if (update.columnType && update.columnType === 'bit(1)') {
      value = _.toNumber(update.value)
    } else if (update.columnType && update.columnType.startsWith('bit(')) {
      // value looks like this: b'00000001'
      value = parseInt(update.value.split("'")[1], 2)
    }
    return {
      query: `UPDATE ${wrapIdentifier(update.table)} SET ${wrapIdentifier(update.column)} = ? WHERE ${wrapIdentifier(update.pkColumn)} = ?`,
      params: [value, update.primaryKey]
    }
  })

  const results = []
  // TODO: this should probably return the updated values
  for (let index = 0; index < commands.length; index++) {
    const blob = commands[index];
    await driverExecuteQuery(cli, blob)
  }

  const returnQueries = updates.map(update => {
    return {
      query: `select * from ${wrapIdentifier(update.table)} where ${wrapIdentifier(update.pkColumn)} = ?`,
      params: [
        update.primaryKey
      ]
    }
  })

  for (let index = 0; index < returnQueries.length; index++) {
    const blob = returnQueries[index];
    const r = await driverExecuteQuery(cli, blob)
    if (r.data[0]) results.push(r.data[0])
  }

  return results
}

export async function deleteRows(cli, deletes) {
  buildDeleteQueries(knex, deletes).forEach(async command => await driverExecuteQuery(cli, { query: command }))

  return true
}

export async function executeQuery(conn, queryText) {
  const { fields, data } = await driverExecuteQuery(conn, { query: queryText });
  if (!data) {
    return [];
  }

  const commands = identifyCommands(queryText).map((item) => item.type);

  if (!isMultipleQuery(fields)) {
    return [parseRowQueryResult(data, fields, commands[0])];
  }

  return data.map((_, idx) => parseRowQueryResult(data[idx], fields[idx], commands[idx]));
}


export async function listDatabases(conn, filter) {
  const sql = 'show databases';

  const { data } = await driverExecuteQuery(conn, { query: sql });

  return data
    .filter((item) => filterDatabase(item, filter, 'Database'))
    .map((row) => row.Database);
}


export function getQuerySelectTop(conn, table, limit) {
  return `SELECT * FROM ${wrapIdentifier(table)} LIMIT ${limit}`;
}

export async function getTableCreateScript(conn, table) {
  const sql = `SHOW CREATE TABLE ${table}`;

  const { data } = await driverExecuteQuery(conn, { query: sql });

  return data.map((row) => row['Create Table']);
}

export async function getViewCreateScript(conn, view) {
  const sql = `SHOW CREATE VIEW ${view}`;

  const { data } = await driverExecuteQuery(conn, { query: sql });

  return data.map((row) => row['Create View']);
}

export async function getRoutineCreateScript(conn, routine, type) {
  const sql = `SHOW CREATE ${type.toUpperCase()} ${routine}`;

  const { data } = await driverExecuteQuery(conn, { query: sql });

  return data.map((row) => row[`Create ${type}`]);
}

export function wrapIdentifier(value) {
  return (value !== '*' ? `\`${value.replace(/`/g, '``')}\`` : '*');
}

async function getSchema(conn) {
  const sql = 'SELECT database() AS \'schema\'';

  const { data } = await driverExecuteQuery(conn, { query: sql });

  return data[0].schema;
}

export async function truncateAllTables(conn) {
  await runWithConnection(conn, async (connection) => {
    const connClient = { connection };

    const schema = await getSchema(connClient);

    const sql = `
      SELECT table_name as 'table_name'
      FROM information_schema.tables
      WHERE table_schema = '${schema}'
      AND table_type NOT LIKE '%VIEW%'
    `;

    const { data } = await driverExecuteQuery(connClient, { query: sql });

    const truncateAll = data.map((row) => `
      SET FOREIGN_KEY_CHECKS = 0;
      TRUNCATE TABLE ${wrapIdentifier(schema)}.${wrapIdentifier(row.table_name)};
      SET FOREIGN_KEY_CHECKS = 1;
    `).join('');

    await driverExecuteQuery(connClient, { query: truncateAll });
  });
}


function configDatabase(server, database) {
  const config = {
    host: server.config.host,
    port: server.config.port,
    user: server.config.user,
    password: server.config.password,
    database: database.database,
    multipleStatements: true,
    dateStrings: true,
    supportBigNumbers: true,
    bigNumberStrings: true,
    connectTimeout  : 60 * 60 * 1000,
  };

  if (server.sshTunnel) {
    config.host = server.config.localHost;
    config.port = server.config.localPort;
  }

  if (server.config.ssl) {
    config.ssl = {
    }

    if (server.config.sslCaFile) {
      config.ssl.ca = readFileSync(server.config.sslCaFile);
    }

    if (server.config.sslCertFile) {
      config.ssl.cert = readFileSync(server.config.sslCertFile);
    }

    if (server.config.sslKeyFile) {
      config.ssl.key = readFileSync(server.config.sslKeyFile);
    }
    if (!config.ssl.key && !config.ssl.ca && !config.ssl.cert) {
      // TODO: provide this as an option in settings
      // or per-connection as 'reject self-signed certs'
      // How it works:
      // if false, cert can be self-signed
      // if true, has to be from a public CA
      // Heroku certs are self-signed.
      // if you provide ca/cert/key files, it overrides this
      config.ssl.rejectUnauthorized = false
    } else {
      config.ssl.rejectUnauthorized = server.config.sslRejectUnauthorized
    }
  }

  return config;
}


function getRealError(conn, err) {
  /* eslint no-underscore-dangle:0 */
  if (conn && conn._protocol && conn._protocol._fatalError) {
    logger().warn("Query error", err, conn._protocol._fatalError)
    return conn._protocol._fatalError;
  }
  return err;
}


function parseRowQueryResult(data, fields, command) {
  // Fallback in case the identifier could not reconize the command
  const isSelect = Array.isArray(data);
  const niceFields = (fields || []).map((f) => {
    return {
      id: f.name,
      ...f
    }
  })
  return {
    command: command || (isSelect && 'SELECT'),
    rows: isSelect ? data : [],
    fields: niceFields,
    rowCount: isSelect ? (data || []).length : undefined,
    affectedRows: !isSelect ? data.affectedRows : undefined,
  };
}


function isMultipleQuery(fields) {
  if (!fields) { return false; }
  if (!fields.length) { return false; }
  return (Array.isArray(fields[0]) || fields[0] === undefined);
}


function identifyCommands(queryText) {
  try {
    return identify(queryText);
  } catch (err) {
    return [];
  }
}

function driverExecuteQuery(conn, queryArgs) {
  logger().debug(`Running Query ${queryArgs.query}`)
  const runQuery = (connection) => new Promise((resolve, reject) => {
    connection.query(queryArgs.query, queryArgs.params, (err, data, fields) => {
      logger().debug(`Resolving Query ${queryArgs.query}`, queryArgs.params)
      if (err && err.code === mysqlErrors.EMPTY_QUERY) return resolve({});
      if (err) return reject(getRealError(connection, err));

      resolve({ data, fields });
    });
  });

  return conn.connection
    ? runQuery(conn.connection)
    : runWithConnection(conn, runQuery);
}

async function runWithConnection({ pool }, run) {
  let rejected = false;
  return new Promise((resolve, reject) => {
    const rejectErr = (err) => {
      if (!rejected) {
        rejected = true;
        reject(err);
      }
    };

    pool.getConnection(async (errPool, connection) => {
      if (errPool) {
        rejectErr(errPool);
        return;
      }

      connection.on('error', (error) => {
        // it will be handled later in the next query execution
        logger().error('Connection fatal error %j', error);
      });

      try {
        resolve(await run(connection));
      } catch (err) {
        rejectErr(err);
      } finally {
        connection.release();
      }
    });
  });
}

export function filterDatabase(item, { database } = {}, databaseField) {
  if (!database) { return true; }

  const value = item[databaseField];
  if (typeof database === 'string') {
    return database === value;
  }

  const { only, ignore } = database;

  if (only && only.length && !~only.indexOf(value)) {
    return false;
  }

  if (ignore && ignore.length && ~ignore.indexOf(value)) {
    return false;
  }

  return true;
}<|MERGE_RESOLUTION|>--- conflicted
+++ resolved
@@ -7,11 +7,7 @@
 
 import { createCancelablePromise } from '../../../common/utils';
 import { errors } from '../../errors';
-<<<<<<< HEAD
 import { buildInsertQueries, buildDeleteQueries, genericSelectTop } from './utils';
-=======
-import { buildDeleteQueries, genericSelectTop } from './utils';
->>>>>>> c336a6d1
 import rawLog from 'electron-log'
 const log = rawLog.scope('mysql')
 const logger = () => log
@@ -338,7 +334,6 @@
 
 export async function applyChanges(conn, changes) {
   let results = []
-<<<<<<< HEAD
   
   await runWithConnection(conn, async (connection) => {
     const cli = { connection }
@@ -349,14 +344,6 @@
         await insertRows(cli, changes.inserts)
       }
 
-=======
-
-  await runWithConnection(conn, async (connection) => {
-    const cli = { connection }
-    await driverExecuteQuery(cli, { query: 'START TRANSACTION'})
-
-    try {
->>>>>>> c336a6d1
       if (changes.updates) {
         results = await updateValues(cli, changes.updates)
       }
@@ -376,15 +363,12 @@
   return results
 }
 
-<<<<<<< HEAD
 export async function insertRows(cli, inserts) {
   buildInsertQueries(knex, inserts).forEach(async command => await driverExecuteQuery(cli, { query: command }))
   
   return true
 }
 
-=======
->>>>>>> c336a6d1
 export async function updateValues(cli, updates) {
   const commands = updates.map(update => {
     let value = update.value
