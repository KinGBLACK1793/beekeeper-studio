// Copyright (c) 2015 The SQLECTRON Team

import { readFileSync } from 'fs';

import { ConnectionPool } from 'mssql';
import { identify } from 'sql-query-identifier';
import knexlib from 'knex'
import _ from 'lodash';

<<<<<<< HEAD
import { buildDatabseFilter, buildDeleteQueries, buildInsertQueries, buildSchemaFilter, buildSelectQueriesFromUpdates, buildUpdateQueries } from './utils';
=======
import { buildDatabseFilter, buildDeleteQueries, buildSchemaFilter, buildSelectQueriesFromUpdates, buildUpdateQueries } from './utils';
>>>>>>> c336a6d1
import logRaw from 'electron-log'
const log = logRaw.scope('sql-server')

const logger = () => log;
const knex = knexlib({
  client: 'mssql'
})
const mmsqlErrors = {
  CANCELED: 'ECANCEL',
};


export default async function (server, database) {
  const dbConfig = configDatabase(server, database);
  logger().debug('create driver client for mmsql with config %j', dbConfig);

  const conn = { dbConfig };

  // light solution to test connection with with the server
  await driverExecuteQuery(conn, { query: 'SELECT 1' });

  return {
    supportedFeatures: () => ({ customRoutines: true}),
    wrapIdentifier,
    disconnect: () => disconnect(conn),
    listTables: (db, filter) => listTables(conn, filter),
    listViews: (filter) => listViews(conn, filter),
    listMaterializedViews: (filter) => listMaterializedViews(conn, filter),
    listRoutines: (filter) => listRoutines(conn, filter),
    listTableColumns: (db, table) => listTableColumns(conn, db, table),
    listTableTriggers: (table) => listTableTriggers(conn, table),
    listTableIndexes: (db, table) => listTableIndexes(conn, db, table),
    listSchemas: () => listSchemas(conn),
    getTableReferences: (table) => getTableReferences(conn, table),
    getTableKeys: (db, table, schema) => getTableKeys(conn, db, table, schema),
    getPrimaryKey: (db, table, schema) => getPrimaryKey(conn, db, table, schema),
    applyChanges: (changes) => applyChanges(conn, changes),
    query: (queryText) => query(conn, queryText),
    executeQuery: (queryText) => executeQuery(conn, queryText),
    listDatabases: (filter) => listDatabases(conn, filter),
    selectTop: (table, offset, limit, orderBy, filters, schema) => selectTop(conn, table, offset, limit, orderBy, filters, schema),
    getQuerySelectTop: (table, limit) => getQuerySelectTop(conn, table, limit),
    getTableCreateScript: (table) => getTableCreateScript(conn, table),
    getViewCreateScript: (view) => getViewCreateScript(conn, view),
    getRoutineCreateScript: (routine) => getRoutineCreateScript(conn, routine),
    truncateAllTables: () => truncateAllTables(conn),
  };
}


export async function disconnect(conn) {
  const connection = await new ConnectionPool(conn.dbConfig);
  connection.close();
}

function buildFilterString(filters) {
  let filterString = ""
  if (filters && filters.length > 0) {
    filterString = "WHERE " + filters.map((item) => {
      return `${wrapIdentifier(item.field)} ${item.type} '${item.value}'`
    }).join(" AND ")
  }
  return filterString
}

export async function selectTop(conn, table, offset, limit, orderBy, filters, schema) {
  let orderByString = "ORDER BY (SELECT NULL)"
  console.log("filters", filters)
  const filterString = _.isString(filters) ? `WHERE ${filters}` : buildFilterString(filters)
  if (orderBy && orderBy.length > 0) {
    orderByString = "order by " + (orderBy.map((item) => {
      if (_.isObject(item)) {
        return `${wrapIdentifier(item.field)} ${item.dir}`
      } else {
        return wrapIdentifier(item)
      }
    })).join(",")
  }

  let baseSQL = `
    FROM ${wrapIdentifier(schema)}.${wrapIdentifier(table)}
    ${filterString}
  `
  let countQuery = `
    select count(*) as total ${baseSQL}
  `
  logger().debug(countQuery)

  let query = `
    SELECT * ${baseSQL}
    ${orderByString}
    OFFSET ${offset} ROWS
    FETCH NEXT ${limit} ROWS ONLY
    `
  logger().debug(query)
  const countResults = await driverExecuteQuery(conn, { query: countQuery})
  const result = await driverExecuteQuery(conn, { query })
  logger().debug(result)
  const rowWithTotal = countResults.data.recordset.find((row) => { return row.total })
  const totalRecords = rowWithTotal ? rowWithTotal.total : 0
  return {
    result: result.data.recordset,
    totalRecords,
    fields: Object.keys(result.data.recordset[0] || {})
  }
}


export function wrapIdentifier(value) {
  return (value !== '*' ? `[${value.replace(/\[/g, '[')}]` : '*');
}

export function wrapValue(value) {
  return `'${value.replace(/'/g, "''")}'`
}


export function getQuerySelectTop(client, table, limit) {
  return `SELECT TOP ${limit} * FROM ${wrapIdentifier(table)}`;
}

export function query(conn, queryText) {
  let queryRequest = null;

  return {
    execute() {
      return runWithConnection(conn, async (connection) => {
        const request = connection.request();
        request.multiple = true;

        try {
          const promiseQuery = request.query(queryText);

          queryRequest = request;

          const data = await promiseQuery;

          const commands = identifyCommands(queryText).map((item) => item.type);

          // Executing only non select queries will not return results.
          // So we "fake" there is at least one result.
          const rowsAffected = _.sum(data.rowsAffected)
          const results = !data.recordsets.length && rowsAffected > 0 ? [[]] : data.recordsets;

          return results.map((_, idx) => parseRowQueryResult(results[idx], rowsAffected, commands[idx]));
        } catch (err) {
          if (err.code === mmsqlErrors.CANCELED) {
            err.sqlectronError = 'CANCELED_BY_USER';
          }

          throw err;
        }
      });
    },

    async cancel() {
      if (!queryRequest) {
        throw new Error('Query not ready to be canceled');
      }

      queryRequest.cancel();
    },
  };
}


export async function executeQuery(conn, queryText) {
  const { data, rowsAffected } = await driverExecuteQuery(conn, { query: queryText, multiple: true });

  const commands = identifyCommands(queryText).map((item) => item.type);

  // Executing only non select queries will not return results.
  // So we "fake" there is at least one result.
  const results = !data.recordsets.length && rowsAffected > 0 ? [[]] : data.recordsets;

  return results.map((_, idx) => parseRowQueryResult(results[idx], rowsAffected, commands[idx]));
}


async function getSchema(conn) {
  const sql = 'SELECT schema_name() AS \'schema\'';

  const { data } = await driverExecuteQuery(conn, { query: sql });

  return data.recordsets[0].schema;
}


export async function listTables(conn, filter) {
  const schemaFilter = buildSchemaFilter(filter, 'table_schema');
  const sql = `
    SELECT
      table_schema,
      table_name
    FROM INFORMATION_SCHEMA.TABLES
    WHERE table_type NOT LIKE '%VIEW%'
    ${schemaFilter ? `AND ${schemaFilter}` : ''}
    ORDER BY table_schema, table_name
  `;

  const { data } = await driverExecuteQuery(conn, { query: sql });

  return data.recordset.map((item) => ({
    schema: item.table_schema,
    name: item.table_name,
  }));
}

export async function listViews(conn, filter) {
  const schemaFilter = buildSchemaFilter(filter, 'table_schema');
  const sql = `
    SELECT
      table_schema,
      table_name
    FROM INFORMATION_SCHEMA.VIEWS
    ${schemaFilter ? `WHERE ${schemaFilter}` : ''}
    ORDER BY table_schema, table_name
  `;

  const { data } = await driverExecuteQuery(conn, { query: sql });

  return data.recordset.map((item) => ({
    schema: item.table_schema,
    name: item.table_name,
  }));
}

export async function listMaterializedViews() {
  // const schemaFilter = buildSchemaFilter(filter, '')
  // TODO: materialized vies in SQL server
  return []
}

export async function listRoutines(conn, filter) {
  const schemaFilter = buildSchemaFilter(filter, 'r.routine_schema');
  const sql = `
    SELECT
      r.specific_name as id,
      r.routine_schema as routine_schema,
      r.routine_name as name,
      r.routine_type as routine_type,
      r.data_type as data_type
    FROM INFORMATION_SCHEMA.ROUTINES r
    where r.routine_schema not in ('sys', 'information_schema',
                                'mysql', 'performance_schema', 'INFORMATION_SCHEMA')
    ${schemaFilter ? `AND ${schemaFilter}` : ''}
    ORDER BY routine_schema, routine_name
  `;

  const paramsSQL = `
    select 
        r.routine_schema as routine_schema,
        r.specific_name as specific_name,
        p.parameter_name as parameter_name,
        p.character_maximum_length as char_length,
        p.data_type as data_type
  from INFORMATION_SCHEMA.ROUTINES r
  left join INFORMATION_SCHEMA.PARAMETERS p
            on p.specific_schema = r.routine_schema
            and p.specific_name = r.specific_name
  where r.routine_schema not in ('sys', 'information_schema',
                                'mysql', 'performance_schema', 'INFORMATION_SCHEMA')
    ${schemaFilter ? `AND ${schemaFilter}` : ''}

      AND p.parameter_mode = 'IN'
  order by r.routine_schema,
          r.specific_name,
          p.ordinal_position;

  `

  const { data } = await driverExecuteQuery(conn, { query: sql });
  const paramsResult = await driverExecuteQuery(conn, { query: paramsSQL })
  const grouped = _.groupBy(paramsResult.data.recordset, 'specific_name')

  return data.recordset.map((row) => {
    const params = grouped[row.id] || []
    return {
      schema: row.routine_schema,
      name: row.name,
      type: row.routine_type ? row.routine_type.toLowerCase() : 'function',
      returnType: row.data_type,
      id: row.id,
      routineParams: params.map((p) => {
        return {
          name: p.parameter_name,
          type: p.data_type,
          length: p.char_length || undefined
        }
      })
    }
  });
}

export async function listTableColumns(conn, database, table) {
  const clause = table ? `WHERE table_name = ${wrapValue(table)}` : ""
  const sql = `
    SELECT table_schema, table_name, column_name,
      CASE
        WHEN character_maximum_length is not null AND data_type != 'text'
          THEN CONCAT(data_type, '(', character_maximum_length, ')')
        WHEN datetime_precision is not null THEN
          CONCAT(data_type, '(', datetime_precision, ')')
        ELSE data_type
      END as data_type
    FROM INFORMATION_SCHEMA.COLUMNS
    ${clause}
    ORDER BY table_schema, table_name, ordinal_position
  `;

  const { data } = await driverExecuteQuery(conn, { query: sql });

  return data.recordset.map((row) => ({
    schemaName: row.table_schema,
    tableName: row.table_name,
    columnName: row.column_name,
    dataType: row.data_type,
  }));
}

export async function listTableTriggers(conn, table) {
  // SQL Server does not have information_schema for triggers, so other way around
  // is using sp_helptrigger stored procedure to fetch triggers related to table
  const sql = `EXEC sp_helptrigger ${wrapIdentifier(table)}`;

  const { data } = await driverExecuteQuery(conn, { query: sql });

  return data.recordset.map((row) => row.trigger_name);
}

export async function listTableIndexes(conn, database, table) {
  // SQL Server does not have information_schema for indexes, so other way around
  // is using sp_helpindex stored procedure to fetch indexes related to table
  const sql = `EXEC sp_helpindex ${wrapIdentifier(table)}`;

  const { data } = await driverExecuteQuery(conn, { query: sql });

  return data.recordset.map((row) => row.index_name);
}

export async function listSchemas(conn, filter) {
  const schemaFilter = buildSchemaFilter(filter);
  const sql = `
    SELECT schema_name
    FROM INFORMATION_SCHEMA.SCHEMATA
    ${schemaFilter ? `WHERE ${schemaFilter}` : ''}
    ORDER BY schema_name
  `;

  const { data } = await driverExecuteQuery(conn, { query: sql });

  return data.recordset.map((row) => row.schema_name);
}

export async function listDatabases(conn, filter) {
  const databaseFilter = buildDatabseFilter(filter, 'name');
  const sql = `
    SELECT name
    FROM sys.databases
    ${databaseFilter ? `AND ${databaseFilter}` : ''}
    ORDER BY name
  `;

  const { data } = await driverExecuteQuery(conn, { query: sql });

  return data.recordset.map((row) => row.name);
}

export async function getTableReferences(conn, table) {
  const sql = `
    SELECT OBJECT_NAME(referenced_object_id) referenced_table_name
    FROM sys.foreign_keys
    WHERE parent_object_id = OBJECT_ID('${table}')
  `;

  const { data } = await driverExecuteQuery(conn, { query: sql });

  return data.recordset.map((row) => row.referenced_table_name);
}

export async function getTableKeys(conn, database, table, schema) {
  const sql = `
    SELECT
        from_table = FK.TABLE_NAME,
        from_column = CU.COLUMN_NAME,
        to_table = PK.TABLE_NAME,
        to_column = PT.COLUMN_NAME,
        constraint_name = C.CONSTRAINT_NAME
    FROM
        INFORMATION_SCHEMA.REFERENTIAL_CONSTRAINTS C
    INNER JOIN INFORMATION_SCHEMA.TABLE_CONSTRAINTS FK
        ON C.CONSTRAINT_NAME = FK.CONSTRAINT_NAME
    INNER JOIN INFORMATION_SCHEMA.TABLE_CONSTRAINTS PK
        ON C.UNIQUE_CONSTRAINT_NAME = PK.CONSTRAINT_NAME
    INNER JOIN INFORMATION_SCHEMA.KEY_COLUMN_USAGE CU
        ON C.CONSTRAINT_NAME = CU.CONSTRAINT_NAME
    INNER JOIN (
                SELECT
                    i1.TABLE_NAME,
                    i2.COLUMN_NAME
                FROM
                    INFORMATION_SCHEMA.TABLE_CONSTRAINTS i1
                INNER JOIN INFORMATION_SCHEMA.KEY_COLUMN_USAGE i2
                    ON i1.CONSTRAINT_NAME = i2.CONSTRAINT_NAME
                WHERE
                    i1.CONSTRAINT_TYPE = 'PRIMARY KEY'
              ) PT
        ON PT.TABLE_NAME = PK.TABLE_NAME

    WHERE FK.TABLE_NAME = ${wrapValue(table)} AND FK.TABLE_SCHEMA =${wrapValue(schema)}
  `;

  const { data } = await driverExecuteQuery(conn, { query: sql });

  const result = data.recordset.map((row) => ({
    toTable: row.to_table,
    toColumn: row.to_column,
    fromTable: row.from_table,
    fromColumn: row.from_column,
    onUpdate: null,
    onDelete: null
  }));
  log.debug("tableKeys result", result)
  return result
}

export async function getPrimaryKey(conn, database, table, schema) {
  logger().debug('finding foreign key for', database, table)
  const sql = `
  SELECT COLUMN_NAME
  FROM INFORMATION_SCHEMA.KEY_COLUMN_USAGE
  WHERE OBJECTPROPERTY(OBJECT_ID(CONSTRAINT_SCHEMA + '.' + QUOTENAME(CONSTRAINT_NAME)), 'IsPrimaryKey') = 1
  AND TABLE_NAME = ${wrapValue(table)} AND TABLE_SCHEMA = ${wrapValue(schema)}
  `
  const { data } = await driverExecuteQuery(conn, { query: sql})
  logger().debug('primary key results:', data)
  return data.recordset && data.recordset[0] && data.recordset.length === 1 ? data.recordset[0].COLUMN_NAME : null
}

export async function applyChanges(conn, changes) {
  let results = []
  let sql = ['SET XACT_ABORT ON', 'BEGIN TRANSACTION']

  await runWithConnection(conn, async (connection) => {
    const cli = { connection }

    try {
<<<<<<< HEAD
      if (changes.inserts) {
        sql = sql.concat(buildInsertQueries(knex, changes.inserts))
      }

=======
>>>>>>> c336a6d1
      if (changes.updates) {
        sql = sql.concat(buildUpdateQueries(knex, changes.updates))
      }
  
      if (changes.deletes) {
        sql = sql.concat(buildDeleteQueries(knex, changes.deletes))
      }
  
      sql.push('COMMIT')

      await driverExecuteQuery(cli, { query: sql.join(';')})
      
      if (changes.updates) {
        const selectQueries = buildSelectQueriesFromUpdates(knex, changes.updates)
        for (let index = 0; index < selectQueries.length; index++) {
          const element = selectQueries[index];
          const r = await driverExecuteQuery(cli, element)
          if (r.data[0]) results.push(r.data[0])
        }
      }
    } catch (ex) {
      log.error("query exception: ", ex)
      throw ex
    }
  })

  return results
}

export async function getTableCreateScript(conn, table) {
  // Reference http://stackoverflow.com/a/317864
  const sql = `
    SELECT  ('CREATE TABLE ' + so.name + ' (' +
      CHAR(13)+CHAR(10) + REPLACE(o.list, '&#x0D;', CHAR(13)) +
      ')' + CHAR(13)+CHAR(10) +
      CASE WHEN tc.constraint_name IS NULL THEN ''
           ELSE + CHAR(13)+CHAR(10) + 'ALTER TABLE ' + so.Name +
           ' ADD CONSTRAINT ' + tc.constraint_name  +
           ' PRIMARY KEY ' + '(' + LEFT(j.list, Len(j.list)-1) + ')'
      END) AS createtable
    FROM sysobjects so
    CROSS APPLY
      (SELECT
        '  ' + column_name + ' ' +
        data_type +
        CASE data_type
            WHEN 'sql_variant' THEN ''
            WHEN 'text' THEN ''
            WHEN 'ntext' THEN ''
            WHEN 'xml' THEN ''
            WHEN 'decimal' THEN '(' + cast(numeric_precision AS varchar) + ', '
                  + cast(numeric_scale AS varchar) + ')'
            ELSE coalesce('('+ CASE WHEN character_maximum_length = -1
                  THEN 'MAX'
                  ELSE cast(character_maximum_length AS varchar)
                END + ')','')
          END + ' ' +
          CASE WHEN EXISTS (
            SELECT id FROM syscolumns
            WHERE object_name(id)=so.name
            AND name=column_name
            AND columnproperty(id,name,'IsIdentity') = 1
          ) THEN
            'IDENTITY(' +
            cast(ident_seed(so.name) AS varchar) + ',' +
            cast(ident_incr(so.name) AS varchar) + ')'
          ELSE ''
          END + ' ' +
           (CASE WHEN UPPER(IS_NULLABLE) = 'NO'
                 THEN 'NOT '
                 ELSE ''
          END ) + 'NULL' +
          CASE WHEN INFORMATION_SCHEMA.COLUMNS.column_default IS NOT NULL
               THEN 'DEFAULT '+ INFORMATION_SCHEMA.COLUMNS.column_default
               ELSE ''
          END + ',' + CHAR(13)+CHAR(10)
       FROM INFORMATION_SCHEMA.COLUMNS WHERE table_name = so.name
       ORDER BY ordinal_position
       FOR XML PATH('')
    ) o (list)
    LEFT JOIN INFORMATION_SCHEMA.TABLE_CONSTRAINTS tc
    ON  tc.table_name       = so.name
    AND tc.constraint_type  = 'PRIMARY KEY'
    CROSS APPLY
        (SELECT column_name + ', '
         FROM   INFORMATION_SCHEMA.KEY_COLUMN_USAGE kcu
         WHERE  kcu.constraint_name = tc.constraint_name
         ORDER BY ordinal_position
         FOR XML PATH('')
        ) j (list)
    WHERE   xtype = 'U'
    AND name    NOT IN ('dtproperties')
    AND so.name = '${table}'
  `;

  const { data } = await driverExecuteQuery(conn, { query: sql });

  return data.recordset.map((row) => row.createtable);
}

export async function getViewCreateScript(conn, view) {
  const sql = `SELECT OBJECT_DEFINITION (OBJECT_ID('${view}')) AS ViewDefinition;`;

  const { data } = await driverExecuteQuery(conn, { query: sql });

  return data.recordset.map((row) => row.ViewDefinition);
}

export async function getRoutineCreateScript(conn, routine) {
  const sql = `
    SELECT routine_definition
    FROM INFORMATION_SCHEMA.ROUTINES
    WHERE routine_name = '${routine}'
  `;

  const { data } = await driverExecuteQuery(conn, { query: sql });

  return data.recordset.map((row) => row.routine_definition);
}

export async function truncateAllTables(conn) {
  await runWithConnection(conn, async (connection) => {
    const connClient = { connection };
    const schema = await getSchema(connClient);

    const sql = `
      SELECT table_name
      FROM INFORMATION_SCHEMA.TABLES
      WHERE table_schema = '${schema}'
      AND table_type NOT LIKE '%VIEW%'
    `;

    const { data } = await driverExecuteQuery(connClient, { query: sql });

    const truncateAll = data.recordset.map((row) => `
      DELETE FROM ${wrapIdentifier(schema)}.${wrapIdentifier(row.table_name)}
      DBCC CHECKIDENT ('${schema}.${row.table_name}', RESEED, 0);
    `).join('');

    await driverExecuteQuery(connClient, { query: truncateAll, multiple: true });
  });
}


function configDatabase(server, database) {
  const config = {
    user: server.config.user,
    password: server.config.password,
    server: server.config.host,
    database: database.database,
    port: server.config.port,
    requestTimeout: Infinity,
    appName: server.config.applicationName || 'beekeeperstudio',
    pool: {
      max: 10,
    }
  };
  if (server.config.domain) {
    config.domain = server.config.domain
  }

  if (server.sshTunnel) {
    config.server = server.config.localHost;
    config.port = server.config.localPort;
  }

  if (server.config.ssl) {
    const options = {
      encrypt: server.config.ssl,
      cryptoCredentialsDetails: {}
    }

    if (server.config.sslCaFile) {
      options.cryptoCredentialsDetails.ca = readFileSync(server.config.sslCaFile);
    }

    if (server.config.sslCertFile) {
      options.cryptoCredentialsDetails.cert = readFileSync(server.config.sslCertFile);
    }

    if (server.config.sslKeyFile) {
      options.cryptoCredentialsDetails.key = readFileSync(server.config.sslKeyFile);
    }

    if (!server.config.sslCaFile && !server.config.sslCertFile && !server.config.sslKeyFile) {
      options.trustServerCertificate = true
    } else {
      // trust = !reject
      // mssql driver reverses this setting for no obvious reason
      // other drivers simply pass through to the SSL library.
      options.trustServerCertificate = !server.config.sslRejectUnauthorized
    }

    config.options = options;
  }

  return config;
}


function parseRowQueryResult(data, rowsAffected, command) {
  // Fallback in case the identifier could not reconize the command
  const isSelect = !!(data.length || rowsAffected === 0);

  return {
    command: command || (isSelect && 'SELECT'),
    rows: data,
    fields: Object.keys(data[0] || {}).map((name) => ({ name, id: name })),
    rowCount: data.length,
    affectedRows: rowsAffected,
  };
}


function identifyCommands(queryText) {
  try {
    return identify(queryText);
  } catch (err) {
    return [];
  }
}

export async function driverExecuteQuery(conn, queryArgs) {
  logger().debug('Running query', queryArgs)
  const runQuery = async (connection) => {
    const request = connection.request();
    const data = await request.query(queryArgs.query)
    const rowsAffected = _.sum(data.rowsAffected);
    return { request, data, rowsAffected };
  };

  return conn.connection
    ? runQuery(conn.connection)
    : runWithConnection(conn, runQuery);
}

async function runWithConnection(conn, run) {
  const connection = await new ConnectionPool(conn.dbConfig).connect();
  conn.connection = connection
  return run(connection);
}<|MERGE_RESOLUTION|>--- conflicted
+++ resolved
@@ -7,11 +7,7 @@
 import knexlib from 'knex'
 import _ from 'lodash';
 
-<<<<<<< HEAD
 import { buildDatabseFilter, buildDeleteQueries, buildInsertQueries, buildSchemaFilter, buildSelectQueriesFromUpdates, buildUpdateQueries } from './utils';
-=======
-import { buildDatabseFilter, buildDeleteQueries, buildSchemaFilter, buildSelectQueriesFromUpdates, buildUpdateQueries } from './utils';
->>>>>>> c336a6d1
 import logRaw from 'electron-log'
 const log = logRaw.scope('sql-server')
 
@@ -459,13 +455,10 @@
     const cli = { connection }
 
     try {
-<<<<<<< HEAD
       if (changes.inserts) {
         sql = sql.concat(buildInsertQueries(knex, changes.inserts))
       }
 
-=======
->>>>>>> c336a6d1
       if (changes.updates) {
         sql = sql.concat(buildUpdateQueries(knex, changes.updates))
       }
