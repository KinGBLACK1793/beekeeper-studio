import {Knex} from 'knex'
import knex from 'knex'
import { ConnectionType, DatabaseElement, IDbConnectionServerConfig } from '../../src/lib/db/types'
import { createServer } from '../../src/lib/db/index'
import log from 'electron-log'
import platformInfo from '../../src/common/platform_info'
import { IDbConnectionPublicServer } from '../../src/lib/db/server'
import { AlterTableSpec, Dialect, DialectData, dialectFor, FormatterDialect, Schema, SchemaItemChange } from '../../../../shared/src/lib/dialects/models'
import { getDialectData } from '../../../../shared/src/lib/dialects/'
import _ from 'lodash'
import { TableIndex, TableOrView } from '../../src/lib/db/models'
export const dbtimeout = 120000
import '../../src/common/initializers/big_int_initializer.ts'
import { safeSqlFormat } from '../../src/common/utils'
import knexFirebirdDialect from 'knex-firebird-dialect'
import { BasicDatabaseClient } from '@/lib/db/clients/BasicDatabaseClient'
import { SqlGenerator } from '@shared/lib/sql/SqlGenerator'
import { DuckDBClient } from '../../../../shared/src/lib/knex-duckdb'

type ConnectionTypeQueries = Partial<Record<ConnectionType, string>>
type DialectQueries = Record<Dialect, string>
type Queries = ConnectionTypeQueries & DialectQueries

/*
 * Make all properties lowercased. This is useful to even out column names
 * between databases especially for Firebird where the column names
 * (or any identifiers) are always uppercased and not case-sensitive.
 **/
export function rowobj(row: any) {
  function modify(o: any) {
    return Object.entries(o).reduce((acc, [key, value]) => {
      acc[key.toLowerCase()] = value
      return acc
    }, {})
  }
  if (Array.isArray(row)) {
    return row.map(modify)
  }
  return modify(row)
}

// Helper function to test tables easier
function normalizeTables(tables: TableOrView[], dbType: string): TableOrView[] {
  if (dbType === 'firebird') {
    return tables.map((table) => ({
      ...table,
      name: table.name.toLowerCase(),
    }))
  }
  return tables;
}

const KnexTypes: any = {
  postgresql: 'pg',
  'mysql': 'mysql2',
  "mariadb": "mysql2",
  "tidb": "mysql2",
  "sqlite": "sqlite3",
  "sqlserver": "mssql",
  "cockroachdb": "pg",
  "firebird": knexFirebirdDialect,
  "oracle": "oracledb",
  "duckdb": DuckDBClient,
}

export interface Options {
  dialect: Dialect,
  defaultSchema?: string
  version?: string,
  skipPkQuote?: boolean
  /** Skip creation of table with generated columns and the tests */
  skipGeneratedColumns?: boolean
  skipCreateDatabase?: boolean
  knexConnectionOptions?: Record<string, any>
<<<<<<< HEAD
  autoIncrementingPKType?: string | ((tableName: string) => string)
  beforeCreatingTables?: () => void | Promise<void>
  /**
   * If this is true, then tests will use knex instance from the client class.
   *
   * For databases like DuckDB, there should be only one process that can both
   * read and write to the database.
   **/
  singleClient?: boolean
=======
  knex?: Knex
>>>>>>> 0ea794e0
}

export class DBTestUtil {
  public knex: Knex
  public server: IDbConnectionPublicServer
  public connection: BasicDatabaseClient<any>
  public extraTables = 0
  private options: Options
  private dbType: ConnectionType | 'generic'

  private dialect: Dialect
  public data: DialectData

  public preInitCmd: string | undefined
  public defaultSchema: string = undefined

  private personId: number
  private jobId: number

  get expectedTables() {
    return this.extraTables + 8
  }

  constructor(config: IDbConnectionServerConfig, database: string, options: Options) {
    log.transports.console.level = 'error'
    if (platformInfo.debugEnabled) {
      log.transports.console.level = 'silly'
    }

    this.dialect = options.dialect
    this.data = getDialectData(this.dialect)
    this.dbType = config.client || 'generic'
    this.options = options
<<<<<<< HEAD

    if (!options.singleClient) {
      this.initiateKnex(config, database, options)
    }

    this.defaultSchema = options?.defaultSchema || this.defaultSchema
    this.server = createServer(config)
    this.connection = this.server.createConnection(database)
  }

  initiateKnex(config: IDbConnectionServerConfig, database: string, options: Options) {
    if (config.client === 'sqlite' || config.client === 'duckdb') {
=======
    if (options.knex) {
      this.knex = options.knex
    } else if (config.client === 'sqlite') {
>>>>>>> 0ea794e0
      this.knex = knex({
        client: KnexTypes[config.client],
        connection: {
          filename: database
        }
      })
    } else if (config.client === 'oracle') {
      this.knex = knex({
        client: 'oracledb',
        connection: {
          user: config.user,
          password: config.password,
          connectString: `${config.host}:${config.port}/${config.serviceName}`,
          requestTimeout: 1000
        }
      })
    } else {
      this.knex = knex({
        client: KnexTypes[config.client || ""] || config.client,
        version: options?.version,
        connection: {
          host: config.socketPathEnabled ? undefined : config.host,
          socketPath: config.socketPathEnabled ? config.socketPath : undefined,
          port: config.port || undefined,
          user: config.user || undefined,
          password: config.password || undefined,
          database,
          ...options.knexConnectionOptions,
        },
        pool: { min: 0, max: 50 }
      })
    }
  }

  maybeArrayToObject(items, key) {
    // Only 'firebird knex' returns an object instead of an array.
    if (!Array.isArray(items)) {
      items = [items]
    }
    return items.map((item) => {
      if(_.isObject(item)) return item
      const result = {}
      result[key] = item
      return result
    })
  }

  /** Format the SQL with the correct dialect */
  fmt(sql: string) {
    return safeSqlFormat(sql, { language: FormatterDialect(dialectFor(this.dbType)) })
  }

  async setupdb() {
    await this.connection.connect()
    if (this.options.singleClient) {
      this.knex = this.connection.knex
    }

    await this.options.beforeCreatingTables?.()
    await this.createTables()
    const address = this.maybeArrayToObject(await this.knex("addresses").insert({country: "US"}).returning("id"), 'id')
    const isOracle = this.connection.connectionType === 'oracle'
    await this.knex("MixedCase").insert({bananas: "pears"}).returning("id")
    const people = this.maybeArrayToObject(await this.knex("people").insert({ email: "foo@bar.com", address_id: address[0].id}).returning("id"), 'id')
    const jobs = this.maybeArrayToObject(await this.knex("jobs").insert({job_name: "Programmer"}).returning("id"), 'id')

    // Oracle or Knex has decided in its infinite wisdom to return the ids as strings, so make em numbers for the id because that's what they are in the table itself.
    this.jobId = isOracle ? Number(jobs[0].id) : jobs[0].id
    this.personId = isOracle ? Number(people[0].id) : people[0].id
    await this.knex("people_jobs").insert({job_id: this.jobId, person_id: this.personId })

    // See createTables for why this is commented out
    // await this.knex("foo.bar").insert({ id: 1, name: "Dots are evil" });


    if (!this.options.skipGeneratedColumns) {
      await this.knex('with_generated_cols').insert([
        { id: 1, first_name: 'Tom', last_name: 'Tester' },
      ])
    }
  }

  async dropTableTests() {
    const tables = await this.connection.listTables({ schema: this.defaultSchema })
    await this.connection.dropElement('test_inserts', DatabaseElement.TABLE, this.defaultSchema)
    const newTablesCount = await this.connection.listTables({ schema: this.defaultSchema })
    expect(newTablesCount.length).toBeLessThan(tables.length)
  }

  async badDropTableTests() {
    const tables = await this.connection.listTables({ schema: this.defaultSchema })
    const expectedQueries = {
      postgresql: 'test_inserts"drop table test_inserts"',
      mysql: "test_inserts'drop table test_inserts'",
      tidb: "test_inserts'drop table test_inserts'",
      mariadb: "test_inserts'drop table test_inserts'",
      sqlite: 'test_inserts"drop table test_inserts"',
      sqlserver: 'test_inserts[drop table test_inserts]',
      cockroachdb: 'test_inserts"drop table test_inserts"',
      oracle: 'test_inserts"drop table test_inserts"'
    }
    try {
      await this.connection.dropElement(expectedQueries[this.dbType], DatabaseElement.TABLE, this.defaultSchema)
      const newTablesCount = await this.connection.listTables({ schema: this.defaultSchema })
      expect(newTablesCount.length).toEqual(tables.length)
    } catch (err) {
      const newTablesCount = await this.connection.listTables({ schema: this.defaultSchema })
      expect(newTablesCount.length).toEqual(tables.length)
    }
  }

  async createDatabaseTests() {
    const dbs = await this.connection.listDatabases()
    const collation = 'utf8_general_ci'
    let charset = 'utf8'
    if (this.dbType === 'postgresql') {
      charset = 'UTF8'
    }
    await this.connection.createDatabase('new-db_2', charset, collation)

<<<<<<< HEAD
    if (this.dbType.match(/sqlite|firebird|duckdb/)) {
=======
    if (this.dialect.match(/sqlite|firebird/)) {
>>>>>>> 0ea794e0
      // sqlite doesn't list the databases out because they're different files anyway so if it doesn't explode, we're happy as a clam
      return expect.anything()
    }
    const newDBsCount = await this.connection.listDatabases()

    expect(dbs.length).toBeLessThan(newDBsCount.length)
  }

  async badCreateDatabaseTests() {
    // sqlserver seems impervious to bad database names or bad charsets or anything.
    if (this.dbType === 'sqlserver') {
      return expect.anything()
    }

    const dbs = await this.connection.listDatabases()
    try {
      await this.connection.createDatabase('not a database name()probably', 'idfk', 'notimportant')
      const newDBsCount = await this.connection.listDatabases()
      expect(dbs.length).toEqual(newDBsCount.length)
    } catch (err) {
      const newDBsCount = await this.connection.listDatabases()
      expect(dbs.length).toEqual(newDBsCount.length)
    }
  }

  async truncateTableTests() {
    await this.knex('group_table').insert({select_col: 'something'})
    await this.knex('group_table').insert({select_col: 'something'})
    const initialRowCount = await this.knex.select().from('group_table')

    await this.connection.truncateElement('group_table', DatabaseElement.TABLE, this.defaultSchema)
    const newRowCount = await this.knex.select().from('group_table')

    expect(newRowCount.length).toBe(0)
    expect(initialRowCount.length).toBeGreaterThan(newRowCount.length)
  }

  async badTruncateTableTests() {
    await this.knex('group_table').insert({select_col: 'something'})
    await this.knex('group_table').insert({select_col: 'something'})
    const initialRowCount = await this.knex.select().from('group_table')
    const expectedQueries = {
      postgresql: 'group"drop table test_inserts"',
      mysql: "group'drop table test_inserts'",
      tidb: "group'drop table test_inserts'",
      mariadb: "group'drop table test_inserts'",
      sqlite: 'group"Delete from test_inserts; vacuum;"',
      sqlserver: 'group[drop table test_inserts]',
      cockroachdb: 'group"drop table test_inserts"'
    }
    try {
      // TODO: this should not the right method to call here
      await this.connection.dropElement(expectedQueries[this.dbType], DatabaseElement.TABLE, this.defaultSchema)
      const newRowCount = await this.knex.select().from('group_table')
      expect(newRowCount.length).toEqual(initialRowCount.length)
    } catch (err) {
      const newRowCount = await this.knex.select().from('group_table')
      expect(newRowCount.length).toEqual(initialRowCount.length)
    } finally {
      await this.connection.truncateElement('group_table', DatabaseElement.TABLE, this.defaultSchema)
    }
  }

  async duplicateTableSqlTests() {
    const sql = await this.connection.duplicateTableSql('group_table', 'group_copy', this.defaultSchema)

    expect(sql).not.toBeUndefined()
    expect(sql).not.toBeNull()
    expect(sql).not.toEqual('')

  }


  async duplicateTableTests() {
    const tables = await this.connection.listTables({ schema: this.defaultSchema })

    await this.connection.duplicateTable('group_table', 'group_copy', this.defaultSchema)

    const newTablesCount = await this.connection.listTables({ schema: this.defaultSchema })

    const originalTableRowCount = await this.knex.select().from('group_table')
    const duplicateTableRowCount = await this.knex.select().from('group_copy')

    expect(newTablesCount.length).toBe(tables.length + 1)
    expect(originalTableRowCount.length).toBe(duplicateTableRowCount.length)

  }

  async badDuplicateTableTests() {
    const tables = await this.connection.listTables({ schema: this.defaultSchema })

    try {
      await this.connection.duplicateTable('tableDoesntExists', 'tableDoesntExists_copy', this.defaultSchema)
      const newTablesCount = await this.connection.listTables({ schema: this.defaultSchema })
      expect(newTablesCount.length).toEqual(tables.length)
    } catch (error) {
      const newTablesCount = await this.connection.listTables({ schema: this.defaultSchema })
      expect(newTablesCount.length).toEqual(tables.length)
    }
  }

  async listTableTests() {
    const ogTables: TableOrView[] = await this.connection.listTables({ schema: this.defaultSchema })
    const tables = normalizeTables(ogTables, this.dbType)
    expect(tables.length).toBeGreaterThanOrEqual(this.expectedTables)

    expect(tables.map((t) => t.name)).toContain('people')
    expect(tables.map((t) => t.name)).toContain('people_jobs')
    expect(tables.map((t) => t.name)).toContain('addresses')
    expect(tables.map((t) => t.name)).toContain('group_table')
    expect(tables.map((t) => t.name)).toContain('jobs')
    expect(tables.map((t) => t.name)).toContain('has_index')
    expect(tables.map((t) => t.name)).toContain('with_composite_pk')
    if (this.dbType === 'firebird') {
      expect(tables.map((t) => t.name)).toContain('mixedcase')
    } else {
      expect(tables.map((t) => t.name)).toContain('MixedCase')
      expect(tables.map((t) => t.name)).toContain("tablewith'char")
    }
    const columns = await this.connection.listTableColumns("people", this.defaultSchema)
    expect(columns.length).toBe(7)
  }

  async tableColumnsTests() {
    const columns = await this.connection.listTableColumns(null, this.defaultSchema)
    const mixedCaseColumns = await this.connection.listTableColumns('MixedCase', this.defaultSchema)
    const defaultValues = mixedCaseColumns.map(r => r.hasDefault)
    const trueFalseDBs = ['mariadb', 'mysql', 'tidb', 'cockroachdb', 'postgresql']

    if (trueFalseDBs.indexOf(this.dbType) !== -1) expect(defaultValues).toEqual([true,  false])
    else expect(defaultValues).toEqual([false, false])

    const groupColumns = columns.filter((row) => row.tableName.toLowerCase() === 'group_table')
    expect(groupColumns.length).toBe(2)
  }


  async testDotTable() {
    // FIXME: Make this generic to all tables.
    // see 'createTables' for why this is commented out
    // const r = await this.connection.selectTop("foo.bar", 0, 10, [{field: 'id', dir: 'ASC'}], this.defaultSchema)
    // const result = r.result.map((r: any) => r.name || r.NAME)
    // expect(result).toMatchObject(['Dots are evil'])
  }

  /**
   * Tests related to the table view
   * fetching PK, selecting data, etc.
   */
  async tableViewTests() {
    const ID = this.dbType === 'firebird' ? 'ID' : 'id'

    // reserved word as table name
    expect(await this.connection.getPrimaryKey("group_table", this.defaultSchema))
      .toBe(ID);

    expect(await this.connection.getPrimaryKey("MixedCase", this.defaultSchema))
      .toBe(ID);

    const stR = await this.connection.selectTop("group_table", 0, 10, [{ field: "select_col", dir: 'ASC'} ], [], this.defaultSchema)
    expect(stR)
      .toMatchObject({ result: [] })

    await this.knex("group_table").insert({select_col: "bar"})
    await this.knex("group_table").insert({select_col: "abc"})


    let r = await this.connection.selectTop("group_table", 0, 10, [{field: "select_col", dir: 'ASC'}], [], this.defaultSchema)
    let result = r.result.map((r: any) => r.select_col || r.SELECT_COL)
    expect(result).toMatchObject(["abc", "bar"])

    r = await this.connection.selectTop("group_table", 0, 10, [{field: 'select_col', dir: 'DESC'}], [], this.defaultSchema)
    result = r.result.map((r: any) => r.select_col || r.SELECT_COL)
    expect(result).toMatchObject(['bar', 'abc'])

    r = await this.connection.selectTop("group_table", 0, 1, [{ field: 'select_col', dir: 'DESC' }], [], this.defaultSchema)
    result = r.result.map((r: any) => r.select_col || r.SELECT_COL)
    expect(result).toMatchObject(['bar'])

    r = await this.connection.selectTop("group_table", 1, 10, [{ field: 'select_col', dir: 'DESC' }], [], this.defaultSchema)
    result = r.result.map((r: any) => r.select_col || r.SELECT_COL)
    expect(result).toMatchObject(['abc'])

    r = await this.connection.selectTop("MixedCase", 0, 1, [], [], this.defaultSchema)
    result = r.result.map((r: any) => r.bananas || r.BANANAS)
    expect(result).toMatchObject(["pears"])

    await this.testDotTable()

    await this.knex("group_table").where({select_col: "bar"}).delete()
    await this.knex("group_table").where({select_col: "abc"}).delete()
  }


  async addDropTests() {
    const initial = {
      table: 'add_drop_test',
      adds: [
        {
          columnName: 'one',
          dataType: 'char',
          nullable: true,
        }
      ]
    }

    await this.knex.schema.dropTableIfExists('add_drop_test')
    await this.knex.schema.createTable('add_drop_test', (table) => {
      table.increments('name', {primaryKey: true})
    })

    await this.connection.alterTable(initial)
    const schema = await this.connection.listTableColumns('add_drop_test', this.defaultSchema)
    expect(schema.length).toBe(2)
    expect(schema[1].columnName).toMatch(/one/i)

    const doubleAdd = {
      table: 'add_drop_test',
      schema: this.defaultSchema,
      adds: [
        {
          columnName: 'two',
          dataType: 'char',
          nullable: true
        },
        {
          columnName: 'three',
          dataType: 'char',
          nullable: true
        }
      ],
      drops: ['one']
    }

    await this.connection.alterTable(doubleAdd)
    const secondSchema = await this.connection.listTableColumns('add_drop_test', this.defaultSchema)
    expect(secondSchema.length).toBe(3)
    expect(secondSchema.map((s) => s.columnName.toLowerCase())).toMatchObject(['name', 'two', 'three'])

    await this.connection.alterTable({table: 'add_drop_test', drops: ['two', 'three']})
    const thirdSchema = await this.connection.listTableColumns('add_drop_test', this.defaultSchema)
    expect(thirdSchema.length).toBe(1)
    expect(thirdSchema[0].columnName).toMatch(/name/i)

  }

  async alterTableTests() {

    await this.knex.schema.dropTableIfExists("alter_test")
    await this.knex.schema.createTable("alter_test", (table) => {
      table.specificType("id", 'varchar(255)').notNullable()
      table.specificType("first_name", "varchar(255)").nullable()
      table.specificType("last_name", "varchar(255)").notNullable().defaultTo('Rathbone')
      table.specificType("age", "varchar(255)").defaultTo('8').nullable()
    })

    const alteration: SchemaItemChange = {
      columnName: 'last_name',
      changeType: 'columnName',
      newValue: 'family_name'
    }

    const simpleChange = {
      table: 'alter_test',
      alterations: [
        alteration
      ]
    }

    await this.connection.alterTable(simpleChange)
    const simpleResult = await this.connection.listTableColumns('alter_test')

    expect(simpleResult.find((c) => c.columnName?.toLowerCase() === 'family_name')).toBeTruthy()


    // only databases that can actually change things past this point.
    if (this.data.disabledFeatures?.alter?.alterColumn) return

    await this.knex.schema.dropTableIfExists("alter_test")
    await this.knex.schema.createTable("alter_test", (table) => {
      if (this.dbType === 'firebird') {
        table.specificType('id', 'VARCHAR(255) NOT NULL')
        table.specificType('first_name', 'VARCHAR(255)')
        table.specificType('last_name', "VARCHAR(255) DEFAULT 'Rath''bone' NOT NULL")
        table.specificType('age', "VARCHAR(255) DEFAULT '8'")
      } else {
        table.specificType("id", 'varchar(255)').notNullable()
        table.specificType("first_name", "varchar(255)").nullable()
        table.specificType("last_name", "varchar(255)").notNullable().defaultTo('Rath\'bone')
        table.specificType("age", "varchar(255)").defaultTo('8').nullable()
      }
    })



    const input: AlterTableSpec = {
      table: 'alter_test',
      alterations: [
        {
          columnName: 'last_name',
          changeType: 'columnName',
          newValue: 'family_name'
        },
        {
          columnName: 'first_name',
          changeType: 'dataType',
          newValue: 'varchar(256)'
        },
        {
          columnName: 'first_name',
          changeType: 'defaultValue',
          newValue: "'Foo''bar'"
        },
        {
          columnName: 'age',
          changeType: 'nullable',
          newValue: false
        },
        {
          columnName: 'age',
          changeType: 'defaultValue',
          newValue: "'99'"
        },
        {
          columnName: 'age',
          changeType: 'dataType',
          newValue: 'varchar(256)'
        }
      ]
    }

    await this.connection.alterTable(input)
    const schema = await this.connection.listTableColumns('alter_test')
    interface MiniColumn {
      columnName: string
      dataType: string,
      nullable: boolean,
      defaultValue: string,
    }
    const rawResult: MiniColumn[] = schema.map((c) =>
      _.pick(c, 'nullable', 'defaultValue', 'columnName', 'dataType') as any
    )


    // cockroach adds a rowid column if there's no primary key.
    const result = rawResult.filter((r) => r.columnName !== 'rowid')


    // this is different in each database.
    const defaultValue = (s: any) => {
      if (s === null) return null
      if (this.dbType === 'cockroachdb' && _.isNumber(s)) return `'${s.toString().replaceAll("'", "''")}':::STRING`
      if (this.dbType === 'cockroachdb') return `e'${s.replaceAll("'", "\\'")}':::STRING`
      if (this.dialect === 'postgresql') return `'${s.toString().replaceAll("'", "''")}'::character varying`
      if (this.dialect === 'oracle') return `'${s.toString().replaceAll("'", "''")}'`
      if (this.dialect === 'sqlserver') return `('${s.toString().replaceAll("'", "''")}')`
      if (this.dialect === 'firebird') return `'${s.toString().replaceAll("'", "''")}'`
      return s.toString()
    }

    const tbl = (o: Record<keyof MiniColumn, any>) => {
      let columnName = o.columnName
      let dataType = o.dataType

      if (this.dbType === 'firebird') {
        columnName = columnName.toUpperCase()
        dataType = dataType.toUpperCase()
      }


      return {
        columnName,
        dataType,
        nullable: o.nullable,
        defaultValue: defaultValue(o.defaultValue),
      }
    }


    const varchar = (length: number) => {
      const str = this.dialect === 'oracle' ? 'VARCHAR2' : 'varchar'
      return `${str}(${length})`
    }

    const expected = [
      tbl({
        columnName: 'id',
        dataType: varchar(255),
        nullable: false,
        defaultValue: null,
      }),
      tbl({
        columnName: 'first_name',
        dataType: varchar(256),
        nullable: true,
        defaultValue: "Foo'bar",
      }),
      tbl({
        columnName: 'family_name',
        dataType: varchar(255),
        nullable: false,
        defaultValue: 'Rath\'bone',
      }),
      tbl({
        columnName: 'age',
        dataType: varchar(256),
        nullable: false,
        defaultValue: 99,
      }),
    ]
    expect(result).toMatchObject(expected)

  }

  async renameElementsTests() {
    if (!this.data.disabledFeatures?.alter?.renameSchema) {
      await this.knex.schema.dropSchemaIfExists("rename_schema")
      await this.knex.schema.createSchema("rename_schema")

      await this.connection.setElementName('rename_schema', 'renamed_schema', DatabaseElement.SCHEMA)

      expect(await this.connection.listSchemas()).toContain('renamed_schema')
    }

    if (!this.data.disabledFeatures?.alter?.renameTable) {
      await this.knex.schema.dropTableIfExists("rename_table")
      await this.knex.schema.createTable("rename_table", (table) => {
        table.specificType("id", 'varchar(255)')
      })

      await this.connection.setElementName('rename_table', 'renamed_table', DatabaseElement.TABLE, this.defaultSchema)

      expect(await this.knex.schema.hasTable('renamed_table')).toBe(true)
    }

    if (!this.data.disabledFeatures?.alter?.renameView) {
      await this.knex.schema.dropViewIfExists("rename_view");
      await this.knex.schema.createView("rename_view", (view) => {
        view.columns(["id"])
        view.as(this.knex("renamed_table").select("id"))
      })

      await this.connection.setElementName('rename_view', 'renamed_view', DatabaseElement.VIEW, this.defaultSchema)

      const views = await this.connection.listViews()
      expect(views.find((view) => view.name === 'renamed_view')).toBeTruthy()
    }
  }

  async filterTests() {
    // filter test - builder

    let r = await this.connection.selectTop("MixedCase", 0, 10, [{ field: 'bananas', dir: 'DESC' }], [{ field: 'bananas', type: '=', value: "pears" }], this.defaultSchema)
    let result = r.result.map((r: any) => r.bananas || r.BANANAS)
    expect(result).toMatchObject(['pears'])

    // filter test - builder in clause
    r = await this.connection.selectTop("MixedCase", 0, 10, [{ field: 'bananas', dir: 'DESC' }], [{ field: 'bananas', type: 'in', value: ["pears"] }], this.defaultSchema)
    result = r.result.map((r: any) => r.bananas || r.BANANAS)
    expect(result).toMatchObject(['pears'])

    r = await this.connection.selectTop("MixedCase", 0, 10, [{ field: 'bananas', dir: 'DESC' }], [{ field: 'bananas', type: 'in', value: ["apples"] }], this.defaultSchema)
    result = r.result.map((r: any) => r.bananas || r.BANANAS)
    expect(result).toMatchObject([])

    await this.knex("MixedCase").insert({bananas: "cheese"}).returning("id")

    r = await this.connection.selectTop("MixedCase", 0, 10, [{ field: 'bananas', dir: 'DESC' }], [{ field: 'bananas', type: 'in', value: ["pears", 'cheese'] }], this.defaultSchema)
    result = r.result.map((r: any) => r.bananas || r.BANANAS)
    expect(result).toMatchObject(['pears', 'cheese'])

    await this.knex('MixedCase').where({bananas: 'cheese'}).delete()

    // filter test - raw
    const filter = `${this.data.wrapIdentifier('bananas')} = 'pears'`
    r = await this.connection.selectTop("MixedCase", 0, 10, [{ field: 'bananas', dir: 'DESC' }], filter, this.defaultSchema)
    result = r.result.map((r: any) => r.bananas || r.BANANAS)
    expect(result).toMatchObject(['pears'])
  }

  async columnFilterTests() {
    let r = await this.connection.selectTop("people_jobs", 0, 10, [], [], this.defaultSchema)
    expect(rowobj(r.result)).toEqual([{
      // integer equality tests need additional logic for sqlite's BigInts (Issue #1399)
      person_id: this.dialect === 'sqlite' ? BigInt(this.personId) : this.personId,
      job_id: this.dialect === 'sqlite' ? BigInt(this.jobId) : this.jobId,
      created_at: null,
      updated_at: null,
    }])

    r = await this.connection.selectTop("people_jobs", 0, 10, [], [], this.defaultSchema, ['person_id'])
    expect(rowobj(r.result)).toEqual([{
      person_id: this.dialect === 'sqlite' ? BigInt(this.personId) : this.personId,
    }])

    r = await this.connection.selectTop("people_jobs", 0, 10, [], [], this.defaultSchema, ['person_id', 'job_id'])
    expect(rowobj(r.result)).toEqual([{
      person_id: this.dialect === 'sqlite' ? BigInt(this.personId) : this.personId,
      job_id: this.dialect === 'sqlite' ? BigInt(this.jobId) : this.jobId,
    }])
  }

  async triggerTests() {
    // it should just complete without erroring
    await this.connection.listTableTriggers("MixedCase", this.defaultSchema)
  }

  async primaryKeyTests() {
    // primary key tests
    let pk = await this.connection.getPrimaryKey("people", this.defaultSchema)
    expect(pk.toLowerCase()).toBe('id')

    if (!this.options.skipPkQuote) {
      pk = await this.connection.getPrimaryKey("tablewith'char", this.defaultSchema)
      expect(pk).toBe("one")
    }

    const rawPkres = await this.connection.getPrimaryKeys('with_composite_pk', this.defaultSchema)
    const pkres = rawPkres.map((key) => key.columnName.toLowerCase());
    expect(pkres).toEqual(expect.arrayContaining(["id1", "id2"]))
  }

  async queryTests() {
    await this.connection.executeQuery('create table one_record(one integer)')
    await this.connection.executeQuery('insert into one_record values(1)')

    const tables = await this.connection.listTables({ schema: this.defaultSchema})

    expect(tables.map((t) => t.name.toLowerCase())).toContain('one_record')

    const q = this.connection.query(
      this.dbType === 'firebird' ?
        "select trim('a') as total, trim('b') as total from rdb$database" :
        "select 'a' as total, 'b' as total from one_record"
    )
    if(!q) throw new Error("no query result")
    try {
      const result = await q.execute()

      if (this.dbType === 'duckdb') {
        // node-duckdb cannot get results with the same field names
        expect(result[0].rows).toMatchObject([{ c1: "b" }])
      } else {
        expect(result[0].rows).toMatchObject([{ c0: "a", c1: "b" }])
      }

      // oracle upcases everything
      const fields = result[0].fields.map((f: any) => ({id: f.id, name: f.name.toLowerCase()}))
      expect(fields).toMatchObject([{id: 'c0', name: 'total'}, {id: 'c1', name: 'total'}])
    } catch (ex) {
      console.error("QUERY FAILED", ex)
      throw ex
    }

    const q2 = this.connection.query(
      this.dbType === 'firebird' ?
        "select trim('a') as a from rdb$database; select trim('b') as b from rdb$database" :
        "select 'a' as a from one_record; select 'b' as b from one_record"
    );
    if (!q2) throw "No query result"
    const r2 = await q2.execute()
    expect(r2[0].rows).toMatchObject([{c0: "a"}])
    expect(r2[1].rows).toMatchObject([{c0: 'b'}])
    expect(r2[0].fields.map((f: any) => [f.id, f.name.toLowerCase().toLowerCase()])).toMatchObject([['c0', 'a']])
    expect(r2[1].fields.map((f: any) => [f.id, f.name.toLowerCase().toLowerCase()])).toMatchObject([['c0', 'b']])

  }

  async getInsertQueryTests() {
    const row = { job_name: "Programmer", hourly_rate: 41 }
    const tableInsert = { table: 'jobs', schema: this.defaultSchema, data: [row] }
    const insertQuery = await this.connection.getInsertQuery(tableInsert)
    const expectedQueries = {
      postgresql: `insert into "public"."jobs" ("hourly_rate", "job_name") values (41, 'Programmer')`,
      mysql: "insert into `jobs` (`hourly_rate`, `job_name`) values (41, 'Programmer')",
      tidb: "insert into `jobs` (`hourly_rate`, `job_name`) values (41, 'Programmer')",
      mariadb: "insert into `jobs` (`hourly_rate`, `job_name`) values (41, 'Programmer')",
      sqlite: "insert into `jobs` (`hourly_rate`, `job_name`) values (41, 'Programmer')",
      libsql: "insert into `jobs` (`hourly_rate`, `job_name`) values (41, 'Programmer')",
      sqlserver: "insert into [dbo].[jobs] ([hourly_rate], [job_name]) values (41, 'Programmer')",
      cockroachdb: `insert into "public"."jobs" ("hourly_rate", "job_name") values (41, 'Programmer')`,
      firebird: "insert into jobs (hourly_rate, job_name) values (41, 'Programmer')",
      oracle: `insert into "BEEKEEPER"."jobs" ("hourly_rate", "job_name") values (41, 'Programmer')`,
      duckdb: `insert into "main"."jobs" ("hourly_rate", "job_name") values (41, 'Programmer')`,
    }

    expect(insertQuery).toBe(expectedQueries[this.dbType])
  }

  async buildCreatePrimaryKeysAndAutoIncrementTests() {
    const generator = new SqlGenerator(this.dialect, {
      dbConfig: this.connection.server.config,
      dbName: this.connection.database.database,
    })
    const schema: Schema = {
      name: 'test_table',
      columns: [{
        columnName: 'id',
        dataType: 'autoincrement',
        primaryKey: true,
        nullable: false,
      }],
    }
    const query = generator.buildSql(schema)
    const expectedQueries: Omit<Queries, 'redshift' | 'cassandra' | 'bigquery'> = {
      postgresql: `create table "test_table" ("id" serial not null, constraint "test_table_pkey" primary key ("id"))`,
      mysql: "create table `test_table` (`id` int unsigned not null, primary key (`id`)); alter table `test_table` modify column `id` int unsigned not null auto_increment",
      sqlite: "create table `test_table` (`id` integer not null primary key autoincrement, unique (`id`))",
      sqlserver: "CREATE TABLE [test_table] ([id] int identity(1,1) not null, CONSTRAINT [test_table_pkey] PRIMARY KEY ([id]))",
      cockroachdb: `create table "test_table" ("id" serial not null, constraint "test_table_pkey" primary key ("id"))`,
      firebird: `create table test_table (id integer not null primary key);alter table test_table add constraint test_table_pkey primary key (id)`,
      oracle: `create table "test_table" ("id" integer not null); DECLARE PK_NAME VARCHAR(200); BEGIN  EXECUTE IMMEDIATE ('CREATE SEQUENCE "test_table_seq"'); SELECT cols.column_name INTO PK_NAME  FROM all_constraints cons, all_cons_columns cols  WHERE cons.constraint_type = 'P'  AND cons.constraint_name = cols.constraint_name  AND cons.owner = cols.owner  AND cols.table_name = 'test_table';  execute immediate ('create or replace trigger "test_table_autoinc_trg"  BEFORE INSERT on "test_table"  for each row  declare  checking number := 1;  begin    if (:new."' || PK_NAME || '" is null) then      while checking >= 1 loop        select "test_table_seq".nextval into :new."' || PK_NAME || '" from dual;        select count("' || PK_NAME || '") into checking from "test_table"        where "' || PK_NAME || '" = :new."' || PK_NAME || '";      end loop;    end if;  end;'); END; alter table "test_table" add constraint "test_table_pkey" primary key ("id")`,
    }
    const expectedQuery = expectedQueries[this.dbType] || expectedQueries[this.dialect]
    expect(this.fmt(query)).toBe(this.fmt(expectedQuery))
  }

  async buildSelectTopQueryTests() {
    const query = await this.connection.selectTopSql(
      'jobs',
      0,
      100,
      [{ field: 'hourly_rate', dir: 'ASC' }],
      [{ field: 'job_name', type: 'in', value: ['Programmer', "Surgeon's Assistant"] }],
      'public',
      ['*']
    )
    const expectedQueries: Omit<Queries, 'redshift' | 'cassandra' | 'bigquery'> = {
      postgresql: `SELECT * FROM "public"."jobs" WHERE "job_name" IN ('Programmer','Surgeon''s Assistant') ORDER BY "hourly_rate" ASC LIMIT 100 OFFSET 0`,
      mysql: "SELECT * FROM `jobs` WHERE `job_name` IN ('Programmer','Surgeon\\'s Assistant') ORDER BY `hourly_rate` ASC LIMIT 100 OFFSET 0",
      sqlite: "SELECT * FROM `jobs` WHERE `job_name` IN ('Programmer','Surgeon''s Assistant') ORDER BY `hourly_rate` ASC LIMIT 100 OFFSET 0",
      sqlserver: "SELECT * FROM [public].[jobs] WHERE [job_name] IN ('Programmer','Surgeon''s Assistant') ORDER BY [hourly_rate] ASC OFFSET 0 ROWS FETCH NEXT 100 ROWS ONLY",
      cockroachdb: `SELECT * FROM "public"."jobs" WHERE "job_name" IN ('Programmer','Surgeon''s Assistant') ORDER BY "hourly_rate" ASC LIMIT 100 OFFSET 0`,
      firebird: "SELECT FIRST 100 SKIP 0 * FROM jobs WHERE job_name IN ('Programmer','Surgeon''s Assistant') ORDER BY hourly_rate ASC",
      oracle: `SELECT * FROM "public"."jobs" WHERE "job_name" IN ('Programmer','Surgeon''s Assistant') ORDER BY "hourly_rate" ASC OFFSET 0 ROWS FETCH NEXT 100 ROWS ONLY`,
      duckdb: `SELECT * FROM "public"."jobs" WHERE "job_name" IN ('Programmer','Surgeon''s Assistant') ORDER BY "hourly_rate" ASC LIMIT 100 OFFSET 0`,
    }
    const expectedQuery = expectedQueries[this.dbType] || expectedQueries[this.dialect]
    expect(this.fmt(query)) .toBe(this.fmt(expectedQuery))

    const multipleFiltersQuery = await this.connection.selectTopSql(
      'jobs',
      0,
      100,
      [{ field: 'hourly_rate', dir: 'ASC' }],
      [
        { field: 'job_name', type: 'in', value: ['Programmer', "Surgeon's Assistant"] },
        { op: "AND", field: 'hourly_rate', type: '>=', value: '41' },
        { op: "OR", field: 'hourly_rate', type: '>=', value: '31' },
      ],
      'public',
      ['*']
    )
    const expectedFiltersQueries: Omit<Queries, 'redshift' | 'cassandra' | 'bigquery'> = {
      postgresql: `
        SELECT * FROM "public"."jobs"
          WHERE "job_name" IN ('Programmer','Surgeon''s Assistant')
          AND "hourly_rate" >= '41'
          OR "hourly_rate" >= '31'
        ORDER BY "hourly_rate" ASC LIMIT 100 OFFSET 0
      `,
      mysql: `
        SELECT * FROM \`jobs\`
          WHERE \`job_name\` IN ('Programmer','Surgeon\\'s Assistant')
          AND \`hourly_rate\` >= '41'
          OR \`hourly_rate\` >= '31'
        ORDER BY \`hourly_rate\` ASC LIMIT 100 OFFSET 0
      `,
      sqlite: `
        SELECT * FROM \`jobs\`
          WHERE \`job_name\` IN ('Programmer','Surgeon''s Assistant')
          AND \`hourly_rate\` >= '41'
          OR \`hourly_rate\` >= '31'
        ORDER BY \`hourly_rate\` ASC LIMIT 100 OFFSET 0
      `,
      sqlserver: `
        SELECT * FROM [public].[jobs]
          WHERE [job_name] IN ('Programmer','Surgeon''s Assistant')
          AND [hourly_rate] >= '41'
          OR [hourly_rate] >= '31'
        ORDER BY [hourly_rate] ASC OFFSET 0 ROWS FETCH NEXT 100 ROWS ONLY
      `,
      cockroachdb: `
        SELECT * FROM "public"."jobs"
          WHERE "job_name" IN ('Programmer','Surgeon''s Assistant')
            AND "hourly_rate" >= '41'
            OR "hourly_rate" >= '31'
        ORDER BY "hourly_rate" ASC LIMIT 100 OFFSET 0
      `,
      firebird: `
        SELECT FIRST 100 SKIP 0 * FROM jobs
          WHERE job_name IN ('Programmer', 'Surgeon''s Assistant')
            AND hourly_rate >= '41'
            OR hourly_rate >= '31'
        ORDER BY hourly_rate ASC
      `,
      oracle: `
        SELECT
          *
        FROM
          "public"."jobs"
        WHERE
          "job_name" IN ('Programmer', 'Surgeon''s Assistant')
          AND "hourly_rate" >= '41'
          OR "hourly_rate" >= '31'
        ORDER BY
          "hourly_rate" ASC
        OFFSET
          0 ROWS
        FETCH NEXT
          100 ROWS ONLY
      `,
      duckdb: `
        SELECT * FROM "public"."jobs"
          WHERE "job_name" IN ('Programmer','Surgeon''s Assistant')
            AND "hourly_rate" >= '41'
            OR "hourly_rate" >= '31'
        ORDER BY "hourly_rate" ASC LIMIT 100 OFFSET 0
      `,
    }
    const expectedFiltersQuery = expectedFiltersQueries[this.dbType] || expectedFiltersQueries[this.dialect]
    expect(this.fmt(multipleFiltersQuery)).toBe(this.fmt(expectedFiltersQuery))
  }

  async buildIsNullTests() {
    const queryIsNull = await this.connection.selectTopSql(
      'jobs',
      0,
      100,
      [],
      [{ field: 'hourly_rate', type: 'is' }],
      ['sqlserver', 'oracle'].includes(this.dbType) ? null : 'public',
      ['*']
    );

    const expectedQueriesIsNull: Omit<Queries, 'redshift' | 'cassandra' | 'bigquery'> = {
      postgresql: `SELECT * FROM "public"."jobs" WHERE "hourly_rate" IS NULL LIMIT 100 OFFSET 0`,
      mysql: "SELECT * FROM `jobs` WHERE `hourly_rate` IS NULL LIMIT 100 OFFSET 0",
      sqlite: "SELECT * FROM `jobs` WHERE `hourly_rate` IS NULL LIMIT 100 OFFSET 0",
      sqlserver: "SELECT * FROM [jobs] WHERE [hourly_rate] IS NULL ORDER BY (SELECT NULL) OFFSET 0 ROWS FETCH NEXT 100 ROWS ONLY",
      cockroachdb: `SELECT * FROM "public"."jobs" WHERE "hourly_rate" IS NULL LIMIT 100 OFFSET 0`,
      firebird: "SELECT FIRST 100 SKIP 0 * FROM jobs WHERE hourly_rate IS NULL",
      oracle: `SELECT * FROM "jobs" WHERE "hourly_rate" IS NULL OFFSET 0 ROWS FETCH NEXT 100 ROWS ONLY`,
    }
    const expectedQueryIsNull = expectedQueriesIsNull[this.dbType] || expectedQueriesIsNull[this.dialect]
    expect(this.fmt(queryIsNull)).toBe(this.fmt(expectedQueryIsNull))

    await expect(this.connection.executeQuery(queryIsNull)).resolves.not.toThrow();

    const queryIsNotNull = await this.connection.selectTopSql(
      'jobs',
      0,
      100,
      [],
      [{ field: 'hourly_rate', type: 'is not' }],
      ['sqlserver', 'oracle'].includes(this.dbType) ? null : 'public',
      ['*']
    );

    const expectedQueriesIsNotNull: Omit<Queries, 'redshift' | 'cassandra' | 'bigquery'> = {
      postgresql: `SELECT * FROM "public"."jobs" WHERE "hourly_rate" IS NOT NULL LIMIT 100 OFFSET 0`,
      mysql: "SELECT * FROM `jobs` WHERE `hourly_rate` IS NOT NULL LIMIT 100 OFFSET 0",
      sqlite: "SELECT * FROM `jobs` WHERE `hourly_rate` IS NOT NULL LIMIT 100 OFFSET 0",
      sqlserver: "SELECT * FROM [jobs] WHERE [hourly_rate] IS NOT NULL ORDER BY (SELECT NULL) OFFSET 0 ROWS FETCH NEXT 100 ROWS ONLY",
      cockroachdb: `SELECT * FROM "public"."jobs" WHERE "hourly_rate" IS NOT NULL LIMIT 100 OFFSET 0`,
      firebird: "SELECT FIRST 100 SKIP 0 * FROM jobs WHERE hourly_rate IS NOT NULL",
      oracle: `SELECT * FROM "jobs" WHERE "hourly_rate" IS NOT NULL OFFSET 0 ROWS FETCH NEXT 100 ROWS ONLY`
    }
    const expectedQueryIsNotNull = expectedQueriesIsNotNull[this.dbType] || expectedQueriesIsNotNull[this.dialect]
    expect(this.fmt(queryIsNotNull)).toBe(this.fmt(expectedQueryIsNotNull))

    await expect(this.connection.executeQuery(queryIsNotNull)).resolves.not.toThrow();
  }

  // lets start simple, it should resolve for all connection types
  async tablePropertiesTests() {
    await this.connection.getTableProperties('group_table', this.defaultSchema)

    if (!this.data.disabledFeatures?.createIndex) {
      const indexes = await this.connection.listTableIndexes('has_index', this.defaultSchema)
      const names = indexes.map((i) => i.name.toLowerCase())
      expect(names).toContain('has_index_foo_idx')
    }
  }

  async indexTests() {
    if (this.data.disabledFeatures?.createIndex) return;
    await this.knex.schema.createTable("index_test", (table) => {
      table.increments('id').primary()
      table.integer('index_me')
      table.integer('me_too')
    })
    await this.connection.alterIndex({
      table: 'index_test',
      schema: this.defaultSchema,
      drops: [],
      additions: [{
        name: 'it_idx',
        columns: [{ name: 'index_me', order: 'ASC' }],
        unique: undefined
      }]
    })
    const indexes = await this.connection.listTableIndexes('index_test', this.defaultSchema)
    expect(indexes.map((i) => i.name.toLowerCase())).toContain('it_idx')
    await this.connection.alterIndex({
      drops: [{ name: 'it_idx' }],
      additions: [{ name: 'it_idx2', columns: [{ name: 'me_too', order: 'ASC'}], unique: undefined }],
      table: 'index_test',
      schema: this.defaultSchema
    })
    const updatedIndexesRaw: TableIndex[] = await this.connection.listTableIndexes('index_test', this.defaultSchema)

    const updatedIndexes = updatedIndexesRaw.filter((i) => !i.primary)

    // gotta discard automatic indexes for oracle on the primary key
    const picked = updatedIndexes
      .map((i) => _.pick(i, ['name', 'columns', 'table', 'schema']))
      .filter((index) => this.dialect !== 'oracle' || !index.name.startsWith('SYS_'))
      .filter((index) => this.dbType !== 'cockroachdb' || !index.name.endsWith('pkey'))
    const schemaDefault = this.defaultSchema ? { schema: this.defaultSchema } : {}
    expect(picked).toMatchObject(
      [
        {
        ...schemaDefault,
        name: this.dbType === 'firebird' ? 'IT_IDX2' : 'it_idx2',
        columns: [{name: this.dbType === 'firebird' ? 'ME_TOO' : 'me_too' , order: 'ASC'}],
        table: this.dbType  === 'firebird' ? 'INDEX_TEST' : 'index_test' ,
      }]
    )

  }

  async streamTests() {
    const names = [
      { name: "Matthew" },
      { name: "Nicoll" },
      { name: "Gregory" },
      { name: "Alex" },
      { name: "Alethea" },
      { name: "Elias" }
    ]

    if (this.dbType === 'firebird') {
      for (const name of names) {
        await this.knex('streamtest').insert(name)
      }
    } else {
      await this.knex('streamtest').insert(names)
    }
    const result = await this.connection.selectTopStream(
      'streamtest',
      [{ field: 'id', dir: 'ASC' }],
      [],
      5,
      this.defaultSchema,
    )
    expect(result.columns.map(c => c.columnName.toLowerCase())).toMatchObject(['id', 'name'])
    if (this.connection.connectionType !== 'tidb') {
      // tiDB doesn't always update statistics, so this might not
      // be correct
      expect(result.totalRows).toBe(6)
    }
    const cursor = result.cursor
    await cursor.start()
    const b1 = await cursor.read()
    expect(b1.length).toBe(5)
    expect(b1.map(r => r[1])).toMatchObject(names.map(r => r.name).slice(0, 5))
    const b2 = await cursor.read()
    expect(b2.length).toBe(1)
    expect(b2[0][1]).toBe(names[names.length - 1].name)
    const b3 = await cursor.read()
    expect(b3).toMatchObject([])
    await cursor.close()
  }

  async generatedColumnsTests() {
    if (this.options.skipGeneratedColumns) return

    const columns = await this.connection.listTableColumns('with_generated_cols', this.defaultSchema)
    expect(columns.map((c) => _.pick(c, ["columnName", "generated"]))).toEqual([
      { columnName: "id", generated: false },
      { columnName: "first_name", generated: false },
      { columnName: "last_name", generated: false },
      { columnName: "full_name", generated: true },
    ]);

    const rows = await this.connection.selectTop('with_generated_cols', 0, 10, [], [], this.defaultSchema)
    expect(rows.result.map((r) => r.full_name)).toEqual(['Tom Tester'])
  }

  private async createTables() {

    // TODO we dont need this if we update firebird knex's .increments
    const autoIncrementingPK = async (table: Knex.CreateTableBuilder, tableName: string) => {
      if (typeof this.options.autoIncrementingPKType === 'function') {
        table.specificType('id', this.options.autoIncrementingPKType(tableName))
      } else if (typeof this.options.autoIncrementingPKType === 'string') {
        table.specificType('id', this.options.autoIncrementingPKType)
      } else {
        table.increments().primary()
      }
    }

    await this.knex.schema.createTable('addresses', (table) => {
      autoIncrementingPK(table, 'addresses')
      table.timestamps(true)
      table.string("street")
      table.string("city")
      table.string("state")
      table.string("country").notNullable()
    })

    // FIXME: Knex doesn't support tables with dots in the name
    // https://github.com/knex/knex/issues/2762
    // Should be used in the dot table tests
    // await this.knex.schema.createTable(knex.raw('`foo.bar`'), (table) => {
    //   table.integer('id')
    //   table.string('name')
    // })

    await this.knex.schema.createTable('MixedCase', (table) => {
      autoIncrementingPK(table, 'MixedCase')
      table.string("bananas")
    })

    await this.knex.schema.createTable('group_table', (table) => {
      autoIncrementingPK(table, 'group_table')
      table.string("select_col")
    })

    await this.knex.schema.createTable("people", (table) => {
      autoIncrementingPK(table, 'people')
      table.timestamps(true)
      table.string("firstname")
      table.string("lastname")
      table.string("email").notNullable()
      table.integer("address_id").notNullable().unsigned()
      table.foreign("address_id").references("addresses.id")
    })

    await this.knex.schema.createTable("jobs", (table) => {
      autoIncrementingPK(table, 'jobs')
      table.timestamps(true)
      table.string("job_name").notNullable()
      table.decimal("hourly_rate")
    })

    await this.knex.schema.createTable('has_index', (table) => {
      table.integer('foo')
      if (!this.data.disabledFeatures?.createIndex) {
        table.index('foo', 'has_index_foo_idx')
      }
    })

    await this.knex.schema.createTable("people_jobs", (table) => {
      table.integer("person_id").notNullable().unsigned()
      table.integer("job_id").notNullable().unsigned()
      table.foreign("person_id").references("people.id")
      table.foreign("job_id").references("jobs.id")
      table.primary(['person_id', "job_id"])
      table.timestamps(true)
    })

    await this.knex.schema.createTable('with_composite_pk', (table) => {
      table.integer("id1").notNullable().unsigned()
      table.integer("id2").notNullable().unsigned()
      table.primary(["id1", "id2"])
    })

    // Firebird doesn't support special chars in identifiers except $ and _
    if (this.dbType !== 'firebird') {
      await this.knex.schema.createTable("tablewith'char", (table) => {
        table.integer("one").unsigned().notNullable().primary()
      })
    }

    await this.knex.schema.createTable('streamtest', (table) => {
      autoIncrementingPK(table, 'streamtest')
      table.string("name")
    })

    if (!this.options.skipGeneratedColumns) {
      const generatedDefs: Omit<Queries, 'redshift' | 'cassandra' | 'bigquery' | 'firebird'> = {
        sqlite: "TEXT GENERATED ALWAYS AS (first_name || ' ' || last_name) STORED",
        mysql: "VARCHAR(255) AS (CONCAT(first_name, ' ', last_name)) STORED",
        tidb: "VARCHAR(255) AS (CONCAT(first_name, ' ', last_name)) STORED",
        mariadb: "VARCHAR(255) AS (CONCAT(first_name, ' ', last_name)) STORED",
        sqlserver: "AS (first_name + ' ' + last_name) PERSISTED",
        oracle: `VARCHAR2(511) GENERATED ALWAYS AS ("first_name" || ' ' || "last_name")`,
        postgresql: "VARCHAR(511) GENERATED ALWAYS AS (first_name || ' ' || last_name) STORED",
        cockroachdb: "VARCHAR(511) GENERATED ALWAYS AS (first_name || ' ' || last_name) STORED",
        duckdb: "AS (first_name || ' ' || last_name)"
      }
      const generatedDef = generatedDefs[this.dbType] || generatedDefs[this.dialect]
      await this.knex.schema.createTable('with_generated_cols', (table) => {
        table.integer('id').primary()
        table.string('first_name')
        table.string('last_name')
        table.specificType('full_name', generatedDef)
      })
    }
  }

  async databaseVersionTest() {
    const version = this.connection.versionString();
    expect(version).toBeDefined()
  }
}<|MERGE_RESOLUTION|>--- conflicted
+++ resolved
@@ -72,7 +72,6 @@
   skipGeneratedColumns?: boolean
   skipCreateDatabase?: boolean
   knexConnectionOptions?: Record<string, any>
-<<<<<<< HEAD
   autoIncrementingPKType?: string | ((tableName: string) => string)
   beforeCreatingTables?: () => void | Promise<void>
   /**
@@ -82,9 +81,7 @@
    * read and write to the database.
    **/
   singleClient?: boolean
-=======
   knex?: Knex
->>>>>>> 0ea794e0
 }
 
 export class DBTestUtil {
@@ -118,24 +115,9 @@
     this.data = getDialectData(this.dialect)
     this.dbType = config.client || 'generic'
     this.options = options
-<<<<<<< HEAD
-
-    if (!options.singleClient) {
-      this.initiateKnex(config, database, options)
-    }
-
-    this.defaultSchema = options?.defaultSchema || this.defaultSchema
-    this.server = createServer(config)
-    this.connection = this.server.createConnection(database)
-  }
-
-  initiateKnex(config: IDbConnectionServerConfig, database: string, options: Options) {
-    if (config.client === 'sqlite' || config.client === 'duckdb') {
-=======
     if (options.knex) {
       this.knex = options.knex
-    } else if (config.client === 'sqlite') {
->>>>>>> 0ea794e0
+    } else if (config.client === 'sqlite' || config.client === 'duckdb') {
       this.knex = knex({
         client: KnexTypes[config.client],
         connection: {
@@ -256,11 +238,7 @@
     }
     await this.connection.createDatabase('new-db_2', charset, collation)
 
-<<<<<<< HEAD
-    if (this.dbType.match(/sqlite|firebird|duckdb/)) {
-=======
-    if (this.dialect.match(/sqlite|firebird/)) {
->>>>>>> 0ea794e0
+    if (this.dialect.match(/sqlite|firebird|duckdb/)) {
       // sqlite doesn't list the databases out because they're different files anyway so if it doesn't explode, we're happy as a clam
       return expect.anything()
     }
