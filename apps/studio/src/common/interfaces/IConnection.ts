import { RedshiftOptions } from "../appdb/models/saved_connection"
import { BigQueryOptions } from "../appdb/models/saved_connection"
import { CassandraOptions } from "../appdb/models/saved_connection"

<<<<<<< HEAD
const ConnectionTypes = ['sqlite', 'sqlserver', 'redshift', 'cockroachdb', 'mysql', 'postgresql', 'mariadb', 'cassandra', 'oracle', 'bigquery', 'firebird', 'duckdb'] as const
=======
const ConnectionTypes = ['sqlite', 'sqlserver', 'redshift', 'cockroachdb', 'mysql', 'postgresql', 'mariadb', 'cassandra', 'oracle', 'bigquery', 'firebird', 'tidb'] as const
>>>>>>> 7888d7c8
export type ConnectionType = typeof ConnectionTypes[number]
export type SshMode = null | 'agent' | 'userpass' | 'keyfile'

export function isUltimateType(s: ConnectionType) {
  return [
    'oracle',
    'firebird',
    'cassandra'
  ].includes(s)
}


export interface ISimpleConnection {
  id: number | null
  workspaceId: Nullable<number>
  connectionType: ConnectionType
  host: Nullable<string>
  port: Nullable<number>
  socketPath: Nullable<string>
  socketPathEnabled: boolean
  username: Nullable<string>
  domain: Nullable<string>
  defaultDatabase: Nullable<string>
  uri: Nullable<string>
  sshEnabled: boolean
  sshHost: Nullable<string>
  sshPort: Nullable<number>
  sshKeyfile: Nullable<string>
  sshUsername: Nullable<string>
  sshBastionHost: Nullable<string>
  sshKeepaliveInterval: Nullable<number>
  ssl: boolean
  sslCaFile: Nullable<string>
  sslCertFile: Nullable<string>
  sslKeyFile: Nullable<string>
  sslRejectUnauthorized: boolean
  readOnlyMode: boolean
  labelColor?: Nullable<string>
  trustServerCertificate?: boolean
  serviceName: Nullable<string>
  options?: any
  redshiftOptions?: RedshiftOptions
  cassandraOptions?: CassandraOptions
  bigQueryOptions?: BigQueryOptions
}

export interface IConnection extends ISimpleConnection {
  name: Nullable<string>

  sshMode: SshMode
  password: Nullable<string>
  sshPassword: Nullable<string>
  sshKeyfilePassword: Nullable<string>
}

export interface ICloudSavedConnection extends IConnection {
  userSpecificCredentials: boolean
  userSpecificPaths: boolean
}<|MERGE_RESOLUTION|>--- conflicted
+++ resolved
@@ -2,11 +2,7 @@
 import { BigQueryOptions } from "../appdb/models/saved_connection"
 import { CassandraOptions } from "../appdb/models/saved_connection"
 
-<<<<<<< HEAD
-const ConnectionTypes = ['sqlite', 'sqlserver', 'redshift', 'cockroachdb', 'mysql', 'postgresql', 'mariadb', 'cassandra', 'oracle', 'bigquery', 'firebird', 'duckdb'] as const
-=======
-const ConnectionTypes = ['sqlite', 'sqlserver', 'redshift', 'cockroachdb', 'mysql', 'postgresql', 'mariadb', 'cassandra', 'oracle', 'bigquery', 'firebird', 'tidb'] as const
->>>>>>> 7888d7c8
+const ConnectionTypes = ['sqlite', 'sqlserver', 'redshift', 'cockroachdb', 'mysql', 'postgresql', 'mariadb', 'cassandra', 'oracle', 'bigquery', 'firebird', 'tidb', 'duckdb'] as const
 export type ConnectionType = typeof ConnectionTypes[number]
 export type SshMode = null | 'agent' | 'userpass' | 'keyfile'
 
