--- conflicted
+++ resolved
@@ -52,10 +52,8 @@
       padding-left: 1.5rem;
       padding-right: 1.5rem;
       padding-bottom: 1.5rem;
-<<<<<<< HEAD
       display: flex;
       gap: 0.5rem;
-=======
 
       & > .btn:last-child {
         margin-right: 0;
@@ -70,7 +68,6 @@
 
     .file-picker-wrapper {
       margin-top: 1rem;
->>>>>>> 6393369d
     }
   }
 }