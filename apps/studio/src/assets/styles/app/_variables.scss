--- conflicted
+++ resolved
@@ -76,9 +76,6 @@
 // Statusbar
 $statusbar-height:          2.6rem;
 
-<<<<<<< HEAD
 $row-handle: #161616;
-=======
 // text
-$font-family: 'Roboto, sans-serif';
->>>>>>> fd26e7e6
+$font-family: 'Roboto, sans-serif';