<template>
  <div v-hotkey="keymap" class="tabletable flex-col" :class="{'view-only': !editable}">
    <template v-if="!table && initialized">
      <div class="no-content">

      </div>
    </template>
    <template v-else >
      <div class="table-filter">
        <form @submit.prevent="triggerFilter">
          <div v-if="filterMode === 'raw'" class="filter-group row gutter">
            <div class="btn-wrap">
              <button class="btn btn-flat btn-fab" type="button" @click.stop="changeFilterMode('builder')" title="Toggle Filter Type">
                <i class="material-icons-outlined">filter_alt</i>
              </button>
            </div>
            <div class="expand filter">
              <div class="filter-wrap">
                <input
                  class="form-control"
                  type="text"
                  v-model="filterRaw"
                  ref="valueInput"
                  :placeholder=filterPlaceholder
                />
                <button
                  type="button"
                  class="clear btn-link"
                  @click.prevent="filterRaw = ''"
                >
                  <i class="material-icons">cancel</i>
                </button>
              </div>
            </div>
            <div class="btn-wrap">
              <button class="btn btn-primary btn-fab" type="submit" title="Filter">
                <i class="material-icons">search</i>
              </button>
            </div>
          </div>
          <div v-else-if="filterMode === 'builder'" class="filter-group row gutter">
            <div class="btn-wrap">
              <button class="btn btn-flat btn-fab" type="button" @click.stop="changeFilterMode('raw')" title="Toggle Filter Type">
                <i class="material-icons">code</i>
              </button>
            </div>
            <div>
              <div class="select-wrap" >
                <select name="Filter Field" class="form-control" v-model="filter.field">
                  <option
                    v-for="column in table.columns"
                    v-bind:key="column.columnName"
                    :value="column.columnName"
                  >{{column.columnName}}</option>
                </select>
              </div>
            </div>
            <div>
              <div class="select-wrap">
                <select name="Filter Type" class="form-control" v-model="filter.type">
                  <option v-for="(v, k) in filterTypes" v-bind:key="k" :value="v">{{k}}</option>
                </select>
              </div>
            </div>
            <div class="expand filter">
              <div class="filter-wrap">
                <input
                  class="form-control"
                  type="text"
                  v-model="filter.value"
                  placeholder="Enter Value"
                  ref="valueInput"
                />
                <button
                  type="button"
                  class="clear btn-link"
                  @click.prevent="filter.value = ''"
                >
                  <i class="material-icons">cancel</i>
                </button>
              </div>
            </div>
            <div class="btn-wrap">
              <button class="btn btn-primary btn-fab" type="submit" title="Filter">
                <i class="material-icons">search</i>
              </button>
            </div>
          </div>
        </form>
      </div>
      <div ref="table"></div>
    </template>

    <statusbar :mode="statusbarMode">


      <div class="truncate statusbar-info">
        <x-button @click.prevent="openProperties" class="btn btn-flat btn-icon end" title="View Structure">
          Structure <i class="material-icons">north_east</i>
        </x-button>
        <!-- Info -->
        <span class="statusbar-item" :title="loadingLength ? 'Loading Total Records' : `Approximately ${totalRecordsText} Records`">
          <i class="material-icons">list_alt</i>
          <span v-if="loadingLength">Loading...</span>
          <span v-else>{{ totalRecordsText }}</span>
        </span>
        <a @click="refreshTable" tabindex="0" role="button" class="statusbar-item hoverable" v-if="lastUpdatedText && !error" :title="'Updated' + ' ' + lastUpdatedText">
          <i class="material-icons">update</i>
          <span>{{lastUpdatedText}}</span>
        </a>
        <span v-if="error" class="statusbar-item error" :title="error.message">
          <i class="material-icons">error_outline</i>
          <span class="">{{ error.title }}</span>
        </span>
      </div>

      <!-- Pagination -->
      <div class="tabulator-paginator">
        <div class="flex-center flex-middle flex">
          <a @click="page = page  - 1" v-tooltip="ctrlOrCmd('left')"><i class="material-icons">navigate_before</i></a>
          <input type="number" v-model="page" />
          <a @click="page = page + 1" v-tooltip="ctrlOrCmd('right')"><i class="material-icons">navigate_next</i></a>
        </div>
      </div>

      <!-- Pending Edits -->
      <div class="col x4 statusbar-actions flex-right">
        <!-- <div v-if="missingPrimaryKey" class="flex flex-right">
          <span class="statusbar-item">
            <i
            class="material-icons text-danger"
            v-tooltip="'Zero (or multiple) primary keys detected, table editing is disabled.'"
            >warning</i>
          </span>
        </div> -->

        <template v-if="pendingChangesCount > 0">
          <x-button class="btn btn-flat" @click.prevent="discardChanges">Reset</x-button>
          <x-button class="btn btn-primary btn-badge btn-icon" @click.prevent="saveChanges" :title="saveButtonText" :class="{'error': !!saveError}">
            <i v-if="error" class="material-icons ">error_outline</i>
            <span class="badge" v-if="!error">{{pendingChangesCount}}</span>
            <span>Apply</span>
          </x-button>
        </template>
        <template v-if="!editable">
          <span class="statusbar-item" :title="readOnlyNotice"><i class="material-icons-outlined">info</i> Read Only</span>
        </template>

        <!-- Actions -->
        <x-button v-tooltip="`${ctrlOrCmd('r')} or F5`" class="btn btn-flat" title="Refresh table" @click="refreshTable">
          <i class="material-icons">refresh</i>
        </x-button>
        <x-button class="btn btn-flat" v-tooltip="ctrlOrCmd('n')" title="Add row" @click.prevent="cellAddRow">
          <i class="material-icons">add</i>
        </x-button>
        <x-button class="actions-btn btn btn-flat" title="actions">
          <i class="material-icons">settings</i>
          <i class="material-icons">arrow_drop_down</i>
          <x-menu>
            <x-menuitem @click="exportTable">
              <x-label>Export Whole Table</x-label>
            </x-menuitem>

            <x-menuitem @click="exportFiltered">
              <x-label>Export Filtered View</x-label>
            </x-menuitem>
          </x-menu>
        </x-button>

      </div>

    </statusbar>
  </div>
</template>

<style>
.loading-overlay {
  position: absolute;
  right: 50%;
  top: 200px;
}
</style>

<script lang="ts">
import Vue from 'vue'
import Papa from 'papaparse'
import pluralize from 'pluralize'
import { TabulatorFull } from 'tabulator-tables'
// import pluralize from 'pluralize'
import data_converter from "../../mixins/data_converter";
import DataMutators, { escapeHtml } from '../../mixins/data_mutators'
import Statusbar from '../common/StatusBar.vue'
import rawLog from 'electron-log'
import _ from 'lodash'
import TimeAgo from 'javascript-time-ago'
import globals from '@/common/globals';
import {AppEvent} from '../../common/AppEvent';
import { vueEditor } from '@shared/lib/tabulator/helpers';
import NullableInputEditorVue from '@shared/components/tabulator/NullableInputEditor.vue';
import { mapGetters, mapState } from 'vuex';
import { Tabulator } from 'tabulator-tables'
import { TableUpdate } from '@/lib/db/models';
const log = rawLog.scope('TableTable')
const FILTER_MODE_BUILDER = 'builder'
const FILTER_MODE_RAW = 'raw'

export default Vue.extend({
  components: { Statusbar },
  mixins: [data_converter, DataMutators],
  props: ["connection", "initialFilter", "active", 'tab', 'table'],
  data() {
    return {
      filterTypes: {
        equals: "=",
        "does not equal": "!=",
        like: "like",
        "less than": "<",
        "less than or equal": "<=",
        "greater than": ">",
        "greater than or equal": ">="
      },
      filter: {
        value: null,
        type: "=",
        field: null
      },
      filterRaw: null,
      filterMode: FILTER_MODE_BUILDER,
      headerFilter: true,
      columnsSet: false,
      tabulator: null,
      actualTableHeight: "100%",
      loading: false,

      // table data
      data: null, // array of data
      totalRecords: null,
      //
      response: null,
      limit: 100,
      rawTableKeys: [],
      primaryKeys: null,
      pendingChanges: {
        inserts: [],
        updates: [],
        deletes: []
      },
      queryError: null,
      saveError: null,
      timeAgo: new TimeAgo('en-US'),
      lastUpdated: null,
      lastUpdatedText: null,
      // @ts-ignore
      interval: setInterval(this.setlastUpdatedText, 10000),

      forceRedraw: false,
      rawPage: 1,
      initialized: false,
      internalColumnPrefix: "__beekeeper_internal_",
      internalIndexColumn: "__beekeeper_internal_index",
      selectedCell: null,
    };
  },
  computed: {
    ...mapState(['tables', 'tablesInitialLoaded']),
    ...mapGetters(['dialectData']),
    loadingLength() {
      return this.totalRecords === null
    },
    page: {
      set(nu) {
        const newPage = Number(nu)
        if (_.isNaN(newPage) || newPage < 1) return
        this.rawPage = newPage
      },
      get() {
        return this.rawPage
      }
    },
    error() {
      return this.saveError ? this.saveError : this.queryError
    },
    saveButtonText() {
      const result = []
      if (this.saveError) {
        result.push(`${this.saveError.title} -`)
      }
      result.push(`${this.pendingChangesCount} pending changes`)
      return result.join(" ")
    },
    keymap() {
      if (!this.active) return {}
      const result = {}
      result['f5'] = this.refreshTable.bind(this)
      result[this.ctrlOrCmd('right')] = () => this.page = this.page + 1
      result[this.ctrlOrCmd('left')] = () => this.page = this.page - 1
      result[this.ctrlOrCmd('r')] = this.refreshTable.bind(this)
      result[this.ctrlOrCmd('n')] = this.cellAddRow.bind(this)
      result[this.ctrlOrCmd('s')] = this.saveChanges.bind(this)
      result[this.ctrlOrCmd('f')] = () => this.$refs.valueInput.focus()
      result[this.ctrlOrCmd('c')] = this.copyCell
      return result
    },
    cellContextMenu() {
      return [{
          label: '<x-menuitem><x-label>Set Null</x-label></x-menuitem>',
          action: (_e, cell: Tabulator.CellComponent) => {
            if (this.isPrimaryKey(cell.getField())) {
              // do nothing
            } else {
              cell.setValue(null);
            }
          },
          disabled: !this.editable
        },
        { separator: true },
        {
          label: '<x-menuitem><x-label>Copy Cell</x-label></x-menuitem>',
          action: (_e, cell) => {
            this.$native.clipboard.writeText(cell.getValue());
          },
        },
        {
          label: '<x-menuitem><x-label>Copy Row (JSON)</x-label></x-menuitem>',
          action: (_e, cell) => {
            const data = this.modifyRowData(cell.getRow().getData())
            const fixed = this.$bks.cleanData(data, this.tableColumns)
            Object.keys(data).forEach((key) => {
              const v = data[key]
              const column = this.tableColumns.find((c) => c.field === key)
              const nuKey = column ? column.title : key
              fixed[nuKey] = v
            })
            this.$native.clipboard.writeText(JSON.stringify(fixed))
          }
        },
        {
          label: '<x-menuitem><x-label>Copy Row (TSV / Excel)</x-label></x-menuitem>',
          action: (_e, cell) => this.$native.clipboard.writeText(Papa.unparse([this.$bks.cleanData(this.modifyRowData(cell.getRow().getData()))], { header: false, delimiter: "\t", quotes: true, escapeFormulae: true }))
        },
        {
          label: '<x-menuitem><x-label>Copy Row (Insert)</x-label></x-menuitem>',
          action: async (_e, cell) => {

            const fixed = this.$bks.cleanData(this.modifyRowData(cell.getRow().getData()), this.tableColumns)

            const tableInsert = {
              table: this.table.name,
              schema: this.table.schema,
              data: [fixed],
            }
            const query = await this.connection.getInsertQuery(tableInsert)
            this.$native.clipboard.writeText(query)
          }
        },
        { separator: true },
        {
          label: '<x-menuitem><x-label>Clone Row</x-label></x-menuitem>',
          action: this.cellCloneRow.bind(this),
          disabled: !this.editable
        },
        {
          label: '<x-menuitem><x-label>Delete Row</x-label></x-menuitem>',
          action: (_e, cell) => this.addRowToPendingDeletes(cell.getRow()),
          disabled: !this.editable
        },
      ]
    },
    filterPlaceholder() {
      return `Enter condition, eg: name like 'Matthew%'`
    },
    totalRecordsText() {
      return `~${this.totalRecords.toLocaleString()}`
    },
    pendingChangesCount() {
      return this.pendingChanges.inserts.length
             + this.pendingChanges.updates.length
             + this.pendingChanges.deletes.length
    },
    hasPendingChanges() {
      return this.pendingChangesCount > 0
    },
    hasPendingInserts() {
      return this.pendingChanges.inserts.length > 0
    },
    hasPendingUpdates() {
      return this.pendingChanges.updates.length > 0
    },
    hasPendingDeletes() {
      return this.pendingChanges.deletes.length > 0
    },
    editable() {
      return this.primaryKeys?.length &&
        this.table.entityType === 'table' &&
        !this.dialectData.disabledFeatures?.tableTable
    },
    readOnlyNotice() {
      return this.dialectData.notices?.tableTable ||
        "Only tables with a single primary key column are editable."
    },
    // it's a table, but there's no primary key
    missingPrimaryKey() {
      return this.table.entityType === 'table' && !this.primaryKeys?.length
    },
    statusbarMode() {
      if (this.queryError) return 'failure'
      if (this.pendingChangesCount) return 'editing'
      return null
    },
    tableKeys() {
      const result = {}
      this.rawTableKeys.forEach((item) => {
        if (!result[item.fromColumn]) result[item.fromColumn] = [];
        result[item.fromColumn].push(item);
      })
      return result
    },
    tableColumns() {
      const keyWidth = 40
      const results = []
      if (!this.table) return []
      // 1. add a column for a real column
      // if a FK, add another column with the link
      // to the FK table.
      this.table.columns.forEach(column => {

        const keyDatas: any[] = this.tableKeys[column.columnName]

        // this needs fixing
        // currently it doesn't fetch the right result if you update the PK
        // because it uses the PK to fetch the result.
        const slimDataType = this.slimDataType(column.dataType)
        const editorType = this.editorType(column.dataType)
        const useVerticalNavigation = editorType === 'textarea'
        const isPK = this.primaryKeys?.length && this.isPrimaryKey(column.columnName)
        const columnWidth = this.table.columns.length > 30 ?
          this.defaultColumnWidth(slimDataType, globals.bigTableColumnWidth) :
          undefined

        const formatter = () => {
          return `<span class="tabletable-title">${escapeHtml(column.columnName)} <span class="badge">${escapeHtml(slimDataType)}</span></span>`
        }

        let headerTooltip = `${column.columnName} ${column.dataType}`
        if (keyDatas && keyDatas.length > 0) {
          if (keyDatas.length === 1)
            headerTooltip += ` -> ${keyDatas[0].toTable}(${keyDatas[0].toColumn})`
          else
            headerTooltip += ` -> ${keyDatas.map(item => `${item.toTable}(${item.toColumn})`).join(', ').replace(/, (?![\s\S]*, )/, ', or ')}`
        } else if (isPK) {
          headerTooltip += ' [Primary Key]'
        }

        const result = {
          title: column.columnName,
          field: column.columnName,
          titleFormatter: formatter,
          mutatorData: this.resolveTabulatorMutator(column.dataType),
          dataType: column.dataType,
          cellClick: this.cellClick,
          width: columnWidth,
          maxWidth: globals.maxColumnWidth,
          maxInitialWidth: globals.maxInitialWidth,
          cssClass: isPK ? 'primary-key' : '',
          editable: this.cellEditCheck,
          headerSort: this.allowHeaderSort(column),
          editor: editorType,
          tooltip: true,
          contextMenu: this.cellContextMenu,
          variableHeight: true,
          headerTooltip: headerTooltip,
          cellEditCancelled: cell => cell.getRow().normalizeHeight(),
          formatter: this.cellFormatter,
          editorParams: {
            verticalNavigation: useVerticalNavigation ? 'editor' : undefined,
            search: true,
            values: column.dataType === 'bool' ? [true, false] : undefined,
            allowEmpty: true,
            // elementAttributes: {
            //   maxLength: column.columnLength // TODO
            // }
          },
        }
        results.push(result)

        if (keyDatas && keyDatas.length > 0) {
          const icon = () => "<i class='material-icons fk-link'>launch</i>"
          const tooltip = () => {
            if (keyDatas.length == 1)
              return `View record in ${keyDatas[0].toTable}`
            else 
              return `View records in ${(keyDatas.map(item => item.toTable).join(', ') as string).replace(/, (?![\s\S]*, )/, ', or ')}`
          }
          let clickMenu = null;
          if (keyDatas.length > 1) {
            clickMenu = [];
            keyDatas.forEach(x => {
              clickMenu.push({
                label: `<x-menuitem><x-label>${x.toTable}(${x.toColumn})</x-label></x-menuitem>`,
                action: (_e, cell) => {
                  this.fkClick(_e, cell, x.toTable, x.toColumn);
                }
              })
            })
          }

          const keyResult = {
            headerSort: false,
            download: false,
            width: keyWidth,
            resizable: false,
            field: column.columnName + '-link--bks',
            title: "",
            cssClass: "foreign-key-button",
            cellClick: clickMenu == null ? this.fkClick : null,
            formatter: icon,
            clickMenu,
            tooltip
          }
          result.cssClass = 'foreign-key'
          results.push(keyResult)
        }

      });

      // add internal index column
      const result = {
        title: this.internalIndexColumn,
        field: this.internalIndexColumn,
        cellClick: this.cellClick,
        maxWidth: globals.maxColumnWidth,
        maxInitialWidth: globals.maxInitialWidth,
        editable: false,
        variableHeight: true,
        cellEditCancelled: cell => cell.getRow().normalizeHeight(),
        formatter: this.cellFormatter,
        visible: false,
        clipboard: false,
        print: false,
        download: false
      }
      results.push(result)

      return results
    },
    filterValue() {
      return this.filter.value;
    },
    filterForTabulator() {
      if (this.filterMode === FILTER_MODE_RAW && this.filterRaw) {
        return this.filterRaw
      } else if (
        this.filterMode === FILTER_MODE_BUILDER &&
        this.filter.type && this.filter.field && this.filter.value
      ) {
        
        return [this.filter]
      } else {
        return null
      }
    },
    initialSort() {
      if (!this.table?.columns?.length) {
        return [];
      }

      return [{ column: this.table.columns[0].columnName, dir: "asc" }];
    },
    shouldInitialize() {
      return this.tablesInitialLoaded && this.active && !this.initialized
    }

  },

  watch: {
    shouldInitialize() {
      if (this.shouldInitialize) {
        this.initialize()
      }
    },
    page: _.debounce(function () {
      this.tabulator.setPage(this.page || 1)
    }, 500),
    active() {
      log.debug('active', this.active)
      if (!this.tabulator) return;
      if (this.active) {
        this.tabulator.restoreRedraw()
        if (this.forceRedraw) {
          this.forceRedraw = false
          this.$nextTick(() => {
            this.tabulator.redraw(true)
          })
        }
      } else {
        this.tabulator.blockRedraw()
      }
    },
    table: {
      deep: true,
      async handler() {
        log.debug('table changed', this.tableColumns)
        if(!this.tabulator) {
          return
        }
        if (!this.active) {
          this.forceRedraw = true
        }
        await this.tabulator.setColumns(this.tableColumns)
        await this.refreshTable()
      }
    },
    filterValue() {
      if (this.filter.value === "") {
        this.clearFilter();
      }
    },
    filter: {
      deep: true,
      handler() {
        this.tab.filter = this.filter
        this.$store.dispatch('tabs/save', this.tab)
      }
    },
    filterRaw() {
      if (this.filterRaw === '') {
        this.clearFilter()
      }
    },
    async lastUpdated() {
      this.setlastUpdatedText()
      let result = 'all'
      if (this.primaryKeys?.length && this.filter.value && this.filter.type === '=' && this.isPrimaryKey(this.filter.field)) {
        log.info("setting scope", this.filter.value)
        result = this.filter.value
      } else {
        if (this.filterRaw) result = 'custom'
      }
      this.tab.titleScope = result
      await this.$store.dispatch('tabs/save', this.tab)
    },
    filterMode() {
      this.triggerFilter()
    },
    pendingChangesCount() {
      this.tab.unsavedChanges = this.pendingChangesCount > 0
    }
  },
  beforeDestroy() {
    document.removeEventListener('click', this.maybeUnselectCell)
    if(this.interval) clearInterval(this.interval)
    if (this.tabulator) {
      this.tabulator.destroy()
    }
  },
  async mounted() {
    document.addEventListener('click', this.maybeUnselectCell)
    if (this.shouldInitialize) {
      this.$nextTick(async() => {
        await this.initialize()
      })
    }
  },
  methods: {
    maybeUnselectCell(event) {
      if (!this.selectedCell) return
      if (!this.active) return
      const target = event.target
      const targets = Array.from(this.selectedCell.getElement().getElementsByTagName("*"))
      if (!targets.includes(target)) {
        this.selectedCell.getElement().classList.remove('selected')
        this.selectedCell = null
      }
    },
    async close() {
      this.$root.$emit(AppEvent.closeTab)
    },
    isPrimaryKey(column) {
      return this.primaryKeys.includes(column);
    },
    async initialize() {
      log.info("initializing tab ", this.tab.title, this.tab.tabType)
      this.initialized = true
      this.filter.field = this.table?.columns[0]?.columnName
      if (this.initialFilter) {
        this.filter = _.clone(this.initialFilter)
      }
      this.fetchTableLength()
      this.resetPendingChanges()
      await this.$store.dispatch('updateTableColumns', this.table)
      this.rawTableKeys = await this.connection.getTableKeys(this.table.name, this.table.schema)
      const rawPrimaryKeys = await this.connection.getPrimaryKeys(this.table.name, this.table.schema);
      this.primaryKeys = rawPrimaryKeys.map((key) => key.columnName);
      // @ts-ignore-error
      this.tabulator = new TabulatorFull(this.$refs.table, {
        height: this.actualTableHeight,
        columns: this.tableColumns,
        nestedFieldSeparator: false,
        placeholder: "No Data",
        renderHorizontal: 'virtual',
        ajaxURL: "http://fake",
        sortMode: 'remote',
        filterMode: 'remote',
        dataLoaderError: `<span style="display:inline-block">Error loading data, see error below</span>`,
        pagination: true,
        paginationMode: 'remote',
        paginationSize: this.limit,
        paginationElement: this.$refs.paginationArea,
        paginationButtonCount: 0,
        initialSort: this.initialSort,
        initialFilter: [this.initialFilter || {}],

        // callbacks
        ajaxRequestFunc: this.dataFetch,
        index: this.internalIndexColumn,
        keybindings: {
          scrollToEnd: false,
          scrollToStart: false,
          scrollPageUp: false,
          scrollPageDown: false
        },
        rowContextMenu:[

        ]
      });
      this.tabulator.on('cellEdited', this.cellEdited)

      this.$nextTick(() => {
        if (this.$refs.valueInput) {
          this.$refs.valueInput.focus()
        }
      })
    },
    async fetchTableLength() {
      try {
        if (!this.table) return;
        const length = await this.connection.getTableLength(this.table.name, this.table.schema)
        this.totalRecords = length
      } catch(ex) {
        console.error("unable to get table length", ex)
        this.totalRecords = 0
      }
    },
    openProperties() {
      this.$root.$emit(AppEvent.openTableProperties, { table: this.table })
    },
    buildPendingInserts() {
      if (!this.table) return
      const inserts = this.pendingChanges.inserts.map((item) => {
        const columnNames = this.table.columns.map((c) => c.columnName)
        const rowData = item.row.getData()
        const result = {}
        columnNames.forEach((c) => {
          const d = rowData[c]
          if (this.isPrimaryKey(c) && !d) {
            // do nothing
          } else {
            result[c] = d
          }
        })
        return {
          table: this.table.name,
          schema: this.table.schema,
          data: [result]
        }
      })
      return inserts
    },
    defaultColumnWidth(slimType, defaultValue) {
      const chunkyTypes = ['json', 'jsonb', 'blob', 'text', '_text']
      if (chunkyTypes.includes(slimType)) return globals.largeFieldWidth
      return defaultValue
    },
    valueCellFor(cell) {
      const fromColumn = cell.getField().replace(/-link--bks$/g, "")
      const valueCell = cell.getRow().getCell(fromColumn)
      return valueCell
    },
    allowHeaderSort(column) {
      if(!column.dataType) return true
      if(column.dataType.startsWith('json')) return false
      return true
    },
    slimDataType(dt) {
      if (!dt) return null
      if(dt === 'bit(1)') return dt
      return dt.split("(")[0]
    },
    editorType(dt) {
      const ne = vueEditor(NullableInputEditorVue)
      switch (dt) {
        case 'text':
        case 'json':
        case 'jsonb':
        case 'bytea':
        case 'tsvector':
        case '_text':
          return 'textarea'
        case 'bool': return 'select'
        default: return ne
      }
    },
    fkClick(_e, cell, toTable = null, toColumn = null) {
      const fromColumn = cell.getField().replace(/-link--bks$/g, "")
      const valueCell = this.valueCellFor(cell)
      const value = valueCell.getValue()
<<<<<<< HEAD
      const keyData = this.tableKeys[fromColumn]
      if (!keyData) {
=======

      const keyDatas = this.tableKeys[fromColumn]
      if (!keyDatas || keyDatas.length === 0) {
>>>>>>> 75c71116
        log.error("fk-click, couldn't find key data. Please open an issue. fromColumn:", fromColumn)
        this.$noty.error("Unable to open foreign key. See dev console")
      }
      const keyData = toColumn == null || toTable == null ? keyDatas[0] : keyDatas.find(x => x.toTable === toTable && x.toColumn === toColumn);

      const tableName = keyData.toTable;
      const schemaName = keyData.toSchema;
      const table = this.$store.state.tables.find(t => {
        return (!schemaName || schemaName === t.schema) && t.name === tableName
      })
      if (!table) {
        log.error("fk-click: unable to find destination table", tableName)
        return
      }
      const filter = {
        value,
        type: '=',
        field: keyData.toColumn
      }
      const payload = {
        table, filter, titleScope: value
      }
      log.debug('fk-click: clicked ', value, keyData)
      this.$root.$emit('loadTable', payload)
    },
    copyCell() {
        if (!this.active) return;
        if (!this.selectedCell) return;
        this.selectedCell.getElement().classList.add('copied')
        const cell = this.selectedCell
        setTimeout(() => cell.getElement().classList.remove('copied'), 500)
        this.$native.clipboard.writeText(this.selectedCell.getValue(), false)
    },
    cellClick(_e, cell) {
      if (this.selectedCell) this.selectedCell.getElement().classList.remove("selected")
      this.selectedCell = null
      // this makes it easier to select text if not editing
      if (!this.cellEditCheck(cell)) {
        this.selectedCell = cell
        cell.getElement().classList.add("selected")
      } else {
        setTimeout(() => {
          cell.getRow().normalizeHeight();
        }, 10)

      }
    },
    cellEditCheck(cell) {
      // check this first because it is easy
      if (!this.editable) return false

      const pendingInsert = _.find(this.pendingChanges.inserts, { row: cell.getRow() })

      if (pendingInsert) {
        return true
      }

      const primaryKeys = cell.getRow().getCells().filter(c => this.isPrimaryKey(c.getField())).map(pkCell => ({ value: pkCell.getValue(), column: pkCell.getField()}))
      const pendingDelete = _.find(this.pendingChanges.deletes, (item) => _.isEqual(item.primaryKeys, primaryKeys))

      return this.editable && !this.isPrimaryKey(cell.getColumn().getField()) && !pendingDelete
    },
    cellEdited(cell) {
      const pkCells = cell.getRow().getCells().filter(c => this.isPrimaryKey(c.getField()))

      if (!pkCells) {
        this.$noty.error("Can't edit column -- couldn't figure out primary key")
        // cell.setValue(cell.getOldValue())
        cell.restoreOldValue()
        return
      }
      // Dont handle cell edit if made on a pending insert
      const pendingInsert = _.find(this.pendingChanges.inserts, { row: cell.getRow() })
      if (pendingInsert) {
        pendingInsert.data = pendingInsert.row.getData()
        return
      }

      const column = this.table.columns.find(c => c.columnName === cell.getField())
      const pkValues = pkCells.map((cell) => cell.getValue()).join('-')
      const key = `${pkValues}-${cell.getField()}`

      cell.getElement().classList.add('edited')
      const currentEdit = _.find(this.pendingChanges.updates, { key: key })

      if (currentEdit?.oldValue === cell.getValue()) {
        this.$set(this.pendingChanges, 'updates', _.without(this.pendingChanges.updates, currentEdit))
        cell.getElement().classList.remove('edited')
        return
      }

      const primaryKeys = pkCells.map((cell) => {
        return {
          column: cell.getField(),
          value: cell.getValue()
        }
      })
      if (currentEdit) {
        currentEdit.value = cell.getValue()
      } else {
        const payload: TableUpdate & { key: string, oldValue: any, cell: any } = {
          key: key,
          table: this.table.name,
          schema: this.table.schema,
          column: cell.getField(),
          columnType: column ? column.dataType : undefined,
          primaryKeys,
          oldValue: cell.getOldValue(),
          cell: cell,
          value: cell.getValue(0)
        }
        // remove existing pending updates with identical pKey-column combo
        let pendingUpdates = _.reject(this.pendingChanges.updates, { 'key': payload.key })
        pendingUpdates.push(payload)
        this.$set(this.pendingChanges, 'updates', pendingUpdates)
      }
    },
    cellCloneRow(_e, cell) {
      const row = cell.getRow()
      const data = { ...row.getData() }

      this.tabulator.addRow(data, true).then(row => {
        this.addRowToPendingInserts(row)
        this.tabulator.scrollToRow(row, 'center', true)
      })
    },
    cellAddRow() {
      if (this.dialectData.disabledFeatures?.tableTable) {
        return;
      }
      this.tabulator.addRow({}, true).then(row => {
        this.addRowToPendingInserts(row)
        this.tabulator.scrollToRow(row, 'center', true)
      })
    },
    addRowToPendingInserts(row) {
      row.getElement().classList.add('inserted')

      const payload = {
        table: this.table.name,
        row: row,
        schema: this.table.schema,
        pkColumn: this.primaryKeys
      }

      this.pendingChanges.inserts.push(payload)
    },
    addRowToPendingDeletes(row) {
      const pkCells = row.getCells().filter(c => this.isPrimaryKey(c.getField()))

      if (!pkCells) {
        this.$noty.error("Can't delete row -- couldn't figure out primary key")
        return
      }

      if (this.hasPendingInserts && _.find(this.pendingChanges.inserts, { row: row })) {
        this.$set(this.pendingChanges, 'inserts', _.reject(this.pendingChanges.inserts, { row: row }))
        this.tabulator.deleteRow(row)
        return
      }

      row.getElement().classList.add('deleted')

<<<<<<< HEAD
      const column = this.table.columns.find(c => c.columnName === pkCell.getField())
      const isPrimaryKeyBinary = column.dataType.toUpperCase().includes('BINARY')
=======
      const primaryKeys = pkCells.map((cell) => {
        return {
          column: cell.getField(),
          value: cell.getValue()
        }
      })
>>>>>>> 75c71116

      const payload = {
        table: this.table.name,
        row: row,
        schema: this.table.schema,
<<<<<<< HEAD
        pkColumn: this.primaryKey,
        primaryKey: isPrimaryKeyBinary ? Buffer.from(pkCell.getValue(), 'hex') : pkCell.getValue()
=======
        primaryKeys,
>>>>>>> 75c71116
      }

      const matchesFn =  (update) => _.isEqual(update.primaryKeys, payload.primaryKeys)
      // remove pending updates for the row marked for deletion
      const discardedUpdates = _.filter(this.pendingChanges.updates, matchesFn)
      const pendingUpdates = _.without(this.pendingChanges.updates, discardedUpdates)

      discardedUpdates.forEach(update => this.discardColumnUpdate(update))

      this.$set(this.pendingChanges, 'updates', pendingUpdates)

      if (!_.find(this.pendingChanges.deletes, matchesFn)) {
        this.pendingChanges.deletes.push(payload)
      }
    },
    resetPendingChanges() {
      this.pendingChanges = {
        inserts: [],
        updates: [],
        deletes: []
      }
    },
    async saveChanges() {
        this.saveError = null

        let replaceData = false

        try {

          const payload = {
            inserts: this.buildPendingInserts(),
            updates: this.pendingChanges.updates,
            deletes: this.pendingChanges.deletes
          }

          const result = await this.connection.applyChanges(payload)
          const updateIncludedPK = this.pendingChanges.updates.find(e => e.column === e.pkColumn)

          if (updateIncludedPK || this.hasPendingInserts || this.hasPendingDeletes) {
            replaceData = true
          } else if (this.hasPendingUpdates) {
            this.tabulator.clearCellEdited()
            this.tabulator.updateData(result)
            this.pendingChanges.updates.forEach(edit => {
              edit.cell.getElement().classList.remove('edited')
              edit.cell.getElement().classList.add('edit-success')
              setTimeout(() => {
                if (edit.cell.getElement()) {
                  edit.cell.getElement().classList.remove('edit-success')
                }
              }, 1000)
            })
          }

          if (replaceData) {
            const niceChanges = pluralize('change', this.pendingChangesCount, true)
            this.$noty.success(`${niceChanges} successfully applied`)
            this.tabulator.replaceData()
          }

          this.resetPendingChanges()


        } catch (ex) {
          this.pendingChanges.updates.forEach(edit => {
              edit.cell.getElement().classList.add('edit-error')
          })


          this.pendingChanges.inserts.forEach(insert => {
            insert.row.getElement().classList.add('edit-error')
          })

          this.saveError = {
            title: ex.message,
            message: ex.message,
            ex
          }
          this.$noty.error(ex.message)

          return
        } finally {
          if (!this.active) {
            this.forceRedraw = true
          }
        }
    },
    discardChanges() {
      this.saveError = null

      this.pendingChanges.inserts.forEach(insert => this.tabulator.deleteRow(insert.row))

      this.pendingChanges.updates.forEach(edit => this.discardColumnUpdate(edit))

      this.pendingChanges.deletes.forEach(pendingDelete => {
        pendingDelete.row.getElement().classList.remove('deleted')
      })

      this.resetPendingChanges()
    },
    discardColumnUpdate(pendingUpdate) {
      pendingUpdate.cell.setValue(pendingUpdate.oldValue)
      pendingUpdate.cell.getElement().classList.remove('edited')
      pendingUpdate.cell.getElement().classList.remove('edit-error')
    },
    triggerFilter() {
      if (this.tabulator) this.tabulator.setData()
    },
    clearFilter() {
      if (this.tabulator) this.tabulator.setData();
    },
    changeFilterMode(filterMode) {
      // Populate raw filter query with existing filter if raw filter is empty
      if (
        filterMode === FILTER_MODE_RAW &&
        !_.isNil(this.filter.value) &&
        !_.isEmpty(this.filter.value) &&
        _.isEmpty(this.filterRaw)
      ) {
        const rawFilter = _.join([this.filter.field, this.filter.type, this.filter.value], ' ')
        this.filterRaw = rawFilter
      }

      this.filterMode = filterMode
      this.$nextTick(() => {
        this.$refs.valueInput.focus()
      })
    },
    dataFetch(_url, _config, params) {
      // this conforms to the Tabulator API
      // for ajax requests. Except we're just calling the database.
      // we're using paging so requires page info
      log.info("fetch params", params)
      let offset = 0;
      let limit = this.limit;
      let orderBy = null;
      // eslint-disable-next-line no-debugger
      let filters = this.filterForTabulator;

      if (params.sort) {
        orderBy = params.sort
      }

      if (params.size) {
        limit = params.size
      }

      if (params.page) {
        offset = (params.page - 1) * limit;
      }

      // like if you change a filter
      if (params.page && params.page !== this.page) {
        this.page = params.page
      }

      log.info("filters", filters)

      const result = new Promise((resolve, reject) => {
        (async () => {
          try {
            const response = await this.connection.selectTop(
              this.table.name,
              offset,
              limit,
              orderBy,
              filters,
              this.table.schema
            );
            if (_.xor(response.fields, this.table.columns.map(c => c.columnName)).length > 0) {
              log.debug('table has changed, updating')
              await this.$store.dispatch('updateTableColumns', this.table)
            }

            const r = response.result;
            this.response = response
            this.resetPendingChanges()
            this.clearQueryError()

            // fill internal index column with primary keys
            r.forEach(row => {
              const primaryValues = this.primaryKeys.map(key => row[key]);
              row[this.internalIndexColumn] = primaryValues.join(",");
            });

            const data = this.dataToTableData({ rows: r }, this.tableColumns);
            this.data = Object.freeze(data)
            this.lastUpdated = Date.now()
            resolve({
              last_page: 1,
              data
            });
          } catch (error) {
            reject(error.message);
            this.queryError = {
              title: error.message,
              message: error.message
            }
            this.$nextTick(() => {
              this.tabulator.clearData()
            })
          } finally {
            if (!this.active) {
              this.forceRedraw = true
            }
          }
        })();
      });
      return result;
    },
    setlastUpdatedText() {
      if (!this.lastUpdated) return null
      this.lastUpdatedText = this.timeAgo.format(this.lastUpdated)
    },
    setQueryError(title, message) {
      this.queryError = {
        title: title,
        message: message
      }
    },
    clearQueryError() {
      this.queryError = null
    },
    async refreshTable() {
      log.debug('refreshing table')
      const page = this.tabulator.getPage()
      this.fetchTableLength()
      await this.tabulator.replaceData()
      this.tabulator.setPage(page)
      if (!this.active) this.forceRedraw = true
    },
    exportTable() {
      this.trigger(AppEvent.beginExport, { table: this.table })
    },
    exportFiltered() {
      this.trigger(AppEvent.beginExport, {table: this.table, filters: this.filterForTabulator} )
    },
    modifyRowData(data) {
      const output = {};
      const keys = Object.keys(data);

      for(const key of keys) {
        // skip internal columns
        if(key.startsWith(this.internalColumnPrefix)) continue;
        if(key.endsWith('--bks')) continue

        output[key] = data[key];
      }

      return output;
    }
  }
});
</script><|MERGE_RESOLUTION|>--- conflicted
+++ resolved
@@ -804,14 +804,9 @@
       const fromColumn = cell.getField().replace(/-link--bks$/g, "")
       const valueCell = this.valueCellFor(cell)
       const value = valueCell.getValue()
-<<<<<<< HEAD
-      const keyData = this.tableKeys[fromColumn]
-      if (!keyData) {
-=======
 
       const keyDatas = this.tableKeys[fromColumn]
       if (!keyDatas || keyDatas.length === 0) {
->>>>>>> 75c71116
         log.error("fk-click, couldn't find key data. Please open an issue. fromColumn:", fromColumn)
         this.$noty.error("Unable to open foreign key. See dev console")
       }
@@ -975,28 +970,20 @@
 
       row.getElement().classList.add('deleted')
 
-<<<<<<< HEAD
-      const column = this.table.columns.find(c => c.columnName === pkCell.getField())
-      const isPrimaryKeyBinary = column.dataType.toUpperCase().includes('BINARY')
-=======
       const primaryKeys = pkCells.map((cell) => {
+        const column = this.table.columns.find(c => c.columnName === cell.getField())
+        const isBinary = column.dataType.toUpperCase().includes('BINARY')
         return {
           column: cell.getField(),
-          value: cell.getValue()
+          value: isBinary ? Buffer.from(cell.getValue(), 'hex') : cell.getValue()
         }
       })
->>>>>>> 75c71116
 
       const payload = {
         table: this.table.name,
         row: row,
         schema: this.table.schema,
-<<<<<<< HEAD
-        pkColumn: this.primaryKey,
-        primaryKey: isPrimaryKeyBinary ? Buffer.from(pkCell.getValue(), 'hex') : pkCell.getValue()
-=======
         primaryKeys,
->>>>>>> 75c71116
       }
 
       const matchesFn =  (update) => _.isEqual(update.primaryKeys, payload.primaryKeys)
