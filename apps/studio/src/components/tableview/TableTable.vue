<template>
  <div
    v-hotkey="keymap"
    class="tabletable flex-col"
    :class="{'view-only': !editable}"
  >
    <EditorModal
      :tabid="tab.id"
      :cell="modalCell"
      :content="modalContent"
      :languageprop="modalLanguage"
      @updateContent="updateModalContent"
      @updateCell="updateModalCell"
      @updateLanguage="updateModalLanguage"
    />

    <template v-if="!table && initialized">
      <div class="no-content" />
    </template>
    <template v-else>
      <row-filter-builder
        v-if="table.columns?.length"
        :columns="table.columns"
        :initial-filters="initialFilters"
        @input="handleRowFilterBuilderInput"
        @submit="triggerFilter"
      />
      <div ref="table" />
      <ColumnFilterModal
        :modal-name="columnFilterModalName"
        :columns-with-filter-and-order="columnsWithFilterAndOrder"
        :has-pending-changes="pendingChangesCount > 0"
        @changed="applyColumnChanges"
      />
    </template>

    <statusbar :mode="statusbarMode">
      <div class="truncate statusbar-info">
        <x-button
          @click.prevent="openProperties"
          class="btn btn-flat btn-icon end"
          title="View Structure"
        >
          Structure <i class="material-icons">north_east</i>
        </x-button>
        <!-- Info -->
        <table-length
          :table="table"
          :connection="connection"
        />
        <a
          @click="refreshTable"
          tabindex="0"
          role="button"
          class="statusbar-item hoverable"
          v-if="lastUpdatedText && !error"
          :title="'Updated' + ' ' + lastUpdatedText"
        >
          <i class="material-icons">update</i>
          <span>{{ lastUpdatedText }}</span>
        </a>
        <span
          v-if="error"
          class="statusbar-item error"
          :title="error.message"
        >
          <i class="material-icons">error_outline</i>
          <span class="">{{ error.title }}</span>
        </span>
      </div>

      <!-- Pagination -->
      <div class="tabulator-paginator">
        <div class="flex-center flex-middle flex">
          <a
            @click="page = page - 1"
            v-tooltip="ctrlOrCmd('left')"
          ><i class="material-icons">navigate_before</i></a>
          <input
            type="number"
            v-model="page"
          >
          <a
            @click="page = page + 1"
            v-tooltip="ctrlOrCmd('right')"
          ><i class="material-icons">navigate_next</i></a>
        </div>
      </div>

      <!-- Pending Edits -->
      <div class="col x4 statusbar-actions flex-right">
        <!-- <div v-if="missingPrimaryKey" class="flex flex-right">
          <span class="statusbar-item">
            <i
            class="material-icons text-danger"
            v-tooltip="'Zero (or multiple) primary keys detected, table editing is disabled.'"
            >warning</i>
          </span>
        </div> -->

        <template v-if="pendingChangesCount > 0">
          <x-button
            class="btn btn-flat"
            @click.prevent="discardChanges"
          >
            Reset
          </x-button>
          <x-buttons class="pending-changes">
            <x-button
              class="btn btn-primary btn-badge btn-icon"
              @click.prevent="saveChanges"
              :title="saveButtonText"
              :class="{'error': !!saveError}"
            >
              <i
                v-if="error"
                class="material-icons "
              >error_outline</i>
              <span
                class="badge"
                v-if="!error"
              >{{ pendingChangesCount }}</span>
              <span>Apply</span>
            </x-button>
            <x-button
              class="btn btn-primary"
              menu
            >
              <i class="material-icons">arrow_drop_down</i>
              <x-menu>
                <x-menuitem @click.prevent="saveChanges">
                  <x-label>Apply</x-label>
                  <x-shortcut value="Control+S" />
                </x-menuitem>
                <x-menuitem @click.prevent="copyToSql">
                  <x-label>Copy to SQL</x-label>
                  <x-shortcut value="Control+Shift+S" />
                </x-menuitem>
              </x-menu>
            </x-button>
          </x-buttons>
        </template>
        <template v-if="!editable">
          <span
            class="statusbar-item item-notice"
            :title="readOnlyNotice"
          >
            <i class="material-icons-outlined">info</i>
            <span> Editing Disabled</span>
          </span>
        </template>

        <!-- Actions -->
        <x-button
          v-tooltip="`${ctrlOrCmd('r')} or F5`"
          class="btn btn-flat"
          title="Refresh table"
          @click="refreshTable"
        >
          <i class="material-icons">refresh</i>
        </x-button>
        <x-button
          class="btn btn-flat"
          v-tooltip="ctrlOrCmd('n')"
          title="Add row"
          @click.prevent="cellAddRow"
        >
          <i class="material-icons">add</i>
        </x-button>
        <x-button
          class="actions-btn btn btn-flat"
          title="actions"
        >
          <i class="material-icons">settings</i>
          <i class="material-icons">arrow_drop_down</i>
          <x-menu>
            <x-menuitem @click="exportTable">
              <x-label>Export whole table</x-label>
            </x-menuitem>

            <x-menuitem @click="exportFiltered">
              <x-label>Export filtered view</x-label>
            </x-menuitem>
            <x-menuitem @click="showColumnFilterModal">
              <x-label>Show or hide columns</x-label>
            </x-menuitem>
            <x-menuitem @click="openQueryTab">
              <x-label>Copy view to SQL</x-label>
            </x-menuitem>
          </x-menu>
        </x-button>
      </div>
    </statusbar>

    <portal to="modals">
      <modal
        class="vue-dialog beekeeper-modal"
        :name="`discard-changes-modal-${tab.id}`"
      >
        <div class="dialog-content">
          <div class="dialog-c-title">
            Confirmation
          </div>
          <div class="modal-form">
            Sorting or Filtering now will discard {{ pendingChangesCount }} pending change(s). Are you sure?
          </div>
        </div>
        <div class="vue-dialog-buttons">
          <button
            class="btn btn-flat"
            type="button"
            @click.prevent="$modal.hide(`discard-changes-modal-${tab.id}`)"
          >
            Cancel
          </button>
          <button
            class="btn btn-primary"
            type="button"
            @click.prevent="forceFilter"
            autofocus
          >
            I'm Sure
          </button>
        </div>
      </modal>
    </portal>
  </div>
</template>

<style>
.item-notice > span {
  overflow: hidden;
  text-overflow: ellipsis;
  white-space: nowrap;
}
</style>

<script lang="ts">
import Vue from 'vue'
import pluralize from 'pluralize'
<<<<<<< HEAD
import { TabulatorFull } from 'tabulator-tables'
=======
import { Tabulator, TabulatorFull } from 'tabulator-tables'
>>>>>>> 177307b7
import data_converter from "../../mixins/data_converter";
import DataMutators, { escapeHtml } from '../../mixins/data_mutators'
import { FkLinkMixin } from '@/mixins/fk_click'
import Statusbar from '../common/StatusBar.vue'
import RowFilterBuilder from './RowFilterBuilder.vue'
import ColumnFilterModal from './ColumnFilterModal.vue'
import EditorModal from './EditorModal.vue'
import rawLog from 'electron-log'
import _ from 'lodash'
import TimeAgo from 'javascript-time-ago'
import globals from '@/common/globals';
import {AppEvent} from '../../common/AppEvent';
import { vueEditor } from '@shared/lib/tabulator/helpers';
import NullableInputEditorVue from '@shared/components/tabulator/NullableInputEditor.vue';
import TableLength from '@/components/common/TableLength.vue'
import { mapGetters, mapState } from 'vuex';
import { TableUpdate, TableUpdateResult } from '@/lib/db/models';
import { dialectFor, FormatterDialect } from '@shared/lib/dialects/models'
import { format } from 'sql-formatter';
import { normalizeFilters, safeSqlFormat } from '@/common/utils'
import { TableFilter } from '@/lib/db/models';
<<<<<<< HEAD
import { Languages } from './languageData'
=======
import { copyRange, copyActionsMenu, commonColumnMenu, createMenuItem } from '@/lib/menu/tableMenu';
>>>>>>> 177307b7
const log = rawLog.scope('TableTable')

let draftFilters: TableFilter[] | string | null;

export default Vue.extend({
  components: { Statusbar, ColumnFilterModal, TableLength, RowFilterBuilder, EditorModal },
  mixins: [data_converter, DataMutators, FkLinkMixin],
  props: ["connection", "initialFilters", "active", 'tab', 'table'],
  data() {
    return {
      filters: [],
      headerFilter: true,
      columnsSet: false,
      tabulator: null,
      actualTableHeight: "100%",
      loading: false,

      // modal
      modalContent: "",
      modalCell: null,
      modalLanguage: null,

      // table data
      data: null, // array of data
      preLoadScrollPosition: null,
      columnWidths: null,
      //
      response: null,
      limit: 100,
      rawTableKeys: [],
      primaryKeys: null,
      pendingChanges: {
        inserts: [],
        updates: [],
        deletes: []
      },
      queryError: null,
      saveError: null,
      timeAgo: new TimeAgo('en-US'),
      lastUpdated: null,
      lastUpdatedText: null,
      // @ts-expect-error Fix typings
      interval: setInterval(this.setlastUpdatedText, 10000),

      forceRedraw: false,
      rawPage: 1,
      initialized: false,
      internalColumnPrefix: "__beekeeper_internal_",
      internalIndexColumn: "__beekeeper_internal_index",
    };
  },
  computed: {
    ...mapState(['tables', 'tablesInitialLoaded', 'usedConfig', 'database', 'workspaceId']),
    ...mapGetters(['dialectData', 'dialect']),
    columnsWithFilterAndOrder() {
      if (!this.tabulator || !this.table) return []
      const cols = this.tabulator.getColumns()
      const columnNames = this.table.columns.map((c) => c.columnName)
      const typeOf = (f) => this.table.columns.find((c) => c.columnName === f)?.dataType
      return cols
        .filter((c) => columnNames.includes(c.getField()))
        .map((c, idx) => ({
        name: c.getField(),
        dataType: typeOf(c.getField()),
        filter: c.isVisible(),
        order: idx
      }))
    },

    page: {
      set(nu) {
        const newPage = Number(nu)
        if (_.isNaN(newPage) || newPage < 1) return
        this.rawPage = newPage
      },
      get() {
        return this.rawPage
      }
    },
    error() {
      return this.saveError ? this.saveError : this.queryError
    },
    saveButtonText() {
      const result = []
      if (this.saveError) {
        result.push(`${this.saveError.title} -`)
      }
      result.push(`${this.pendingChangesCount} pending changes`)
      return result.join(" ")
    },
    keymap() {
      if (!this.active) return {}
      const result = {}
      result['f5'] = this.refreshTable.bind(this)
      result[this.ctrlOrCmd('right')] = () => {
        const focusingTable = this.tabulator.element.contains(document.activeElement)
        if (!focusingTable) this.page++
      }
      result[this.ctrlOrCmd('left')] = () => {
        const focusingTable = this.tabulator.element.contains(document.activeElement)
        if (!focusingTable) this.page++
      }
      result[this.ctrlOrCmd('r')] = this.refreshTable.bind(this)
      result[this.ctrlOrCmd('n')] = this.cellAddRow.bind(this)
      result[this.ctrlOrCmd('s')] = this.saveChanges.bind(this)
      result[this.ctrlOrCmd('shift+s')] = this.copyToSql.bind(this)
      result[this.ctrlOrCmd('c')] = this.copySelection.bind(this)
      result[this.ctrlOrCmd('d')] = this.cloneSelection.bind(this)
      result['delete'] = this.deleteTableSelection.bind(this)
      return result
    },
<<<<<<< HEAD
    headerContextMenu() {
      return [
        {
          label: '<x-menuitem><x-label>Resize all columns to match</x-label></x-menuitem>',
          action: (_e, column: Tabulator.ColumnComponent) => {
            try {
              this.tabulator.blockRedraw()
              const columns = this.tabulator.getColumns()
              columns.forEach((col) => {
                col.setWidth(column.getWidth())
              })
            } catch (error) {
              console.error(error)
            } finally {
              this.tabulator.restoreRedraw()
            }
          }
        },
        {
        label: '<x-menuitem><x-label>Resize all columns to fit content</x-label></x-menuitem>',
        action: (_e, _column: Tabulator.ColumnComponent) => {
          try {
            this.tabulator.blockRedraw()
            const columns = this.tabulator.getColumns()
            columns.forEach((col) => {
              col.setWidth(true)
            })
          } catch (error) {
            console.error(error)
          } finally {
            this.tabulator.restoreRedraw()
          }
        }
      },
        {
        label: '<x-menuitem><x-label>Resize all columns to fixed width</x-label></x-menuitem>',
        action: (_e, _column: Tabulator.ColumnComponent) => {
          try {
            this.tabulator.blockRedraw()
            const columns = this.tabulator.getColumns()
            columns.forEach((col) => {
              col.setWidth(200)
            })
            // const layout = this.tabulator.getColumns().map((c: CC) => ({
            //   field: c.getField(),
            //   width: c.getWidth(),
            // }))
            // this.tabulator.setColumnLayout(layout)
            // this.tabulator.redraw(true)
          } catch (error) {
            console.error(error)
          } finally {
            this.tabulator.restoreRedraw()
          }
        }
      }

      ]
    },
    // row only actions
    rowHandleContextMenu() {
      return [
        {
          label: `<x-menuitem><x-label>Copy row(s) as JSON</x-label></x-menuitem>`,
          action: (_e, cell) => {
            const clean = this.getCleanSelectedRowData(cell)
            this.$native.clipboard.writeText(JSON.stringify(clean))
          }
        },
        {
          label: '<x-menuitem><x-label>Copy row(s) as TSV for Excel</x-label></x-menuitem>',
          action: (_e, cell) => {
            const clean = this.getCleanSelectedRowData(cell)
            this.$native.clipboard.writeText(Papa.unparse(clean, { header: false, delimiter: "\t", quotes: true, escapeFormulae: true }))
          }
        },
        {
          label: '<x-menuitem><x-label>Copy row(s) as Markdown</x-label></x-menuitem>',
          action: (_e, cell) => {
            const fixed = this.getCleanSelectedRowData(cell)

            if (fixed.length) {
              const headers = Object.keys(fixed[0])
              return this.$native.clipboard.writeText(markdownTable([
                headers,
                ...fixed.map((item) => Object.values(item)),
              ]))
            }
          }
        },
        {
          label: '<x-menuitem><x-label>Copy row(s) as SQL</x-label></x-menuitem>',
          action: async (_e, cell) => {

            const fixed = this.getCleanSelectedRowData(cell)

            const tableInsert = {
              table: this.table.name,
              schema: this.table.schema,
              data: fixed,
            }
            const query = await this.connection.getInsertQuery(tableInsert)
            this.$native.clipboard.writeText(query)
          }
        },
        { separator: true },
        {
          label: '<x-menuitem><x-label>Clone row(s)</x-label></x-menuitem>',
          action: this.cellCloneRow.bind(this),
          disabled: !this.editable
        },
        {
          label: '<x-menuitem><x-label>Delete row(s)</x-label></x-menuitem>',
          action: (_e, cell) => {
            let selectedRows = this.tabulator.getSelectedRows()
            if (!selectedRows.length) selectedRows = [cell.getRow()]
            selectedRows.forEach((row) => this.addRowToPendingDeletes(row))
          },
          disabled: !this.editable
        },
      ]
    },
    cellContextMenu() {
      const menuItem = (text: string) => `<x-menuitem><x-label>${text}</x-label></x-menuitem>`

      return [
        {
          label: menuItem('Copy'),
          action: (_e, cell: Tabulator.CellComponent) => {
            this.copyCell(cell)
          }
        },
        {
          label: `<x-menuitem><x-label>Open cell in Editor</x-label></x-menuitem>`,
          disabled: (cell: Tabulator.CellComponent) => !this.editable && !this.insertionCellCheck(cell),
          action: (_e, cell) => {
            if (!this.isPrimaryKey(cell.getField()) && this.primaryKeys.length >= 1) {
              const column = cell.getField()
              const row = cell.getRow()
              const valueCell = row.getCell(column);
              const value = valueCell.getValue();

              let foundLang: string | null = null
              for (let i = 0; i < Languages.length; i++ ) {
                const lang = Languages[i]

                if (lang.isValid(value)) {
                  foundLang = lang.name
                }
              }

              if (!foundLang) {
                this.$noty.error("Failed to find a matching language for your code")
              }

              this.modalLanguage = foundLang
              this.modalContent = value
              this.modalCell = cell
              this.$modal.show(`cell-editor-modal-${this.tab.id}`)
            }
          }
        },
        {
          label: menuItem("Set as NULL"),
          action: (_e, cell: Tabulator.CellComponent) => {
            if (this.isPrimaryKey(cell.getField())) {
              // do nothing
            } else {
              cell.setValue(null);
            }
          },
          disabled: (cell: Tabulator.CellComponent) => !this.editable && !this.insertionCellCheck(cell)
        },
        { separator: true },
        ...this.rowHandleContextMenu
      ]
    },
    filterPlaceholder() {
      return `Enter condition, eg: name like 'Matthew%'`
    },
=======
>>>>>>> 177307b7
    tableHolder() {
      return this.$el.querySelector('.tabulator-tableholder')
    },
    allColumnsSelected() {
      return this.columnsWithFilterAndOrder.every((column) => column.filter)
    },
    hiddenColumnCount() {
      return this.columnsWithFilterAndOrder.filter((c) => !c.filter).length
    },
    pendingChangesCount() {
      return this.pendingChanges.inserts.length
             + this.pendingChanges.updates.length
             + this.pendingChanges.deletes.length
    },
    hasPendingChanges() {
      return this.pendingChangesCount > 0
    },
    hasPendingInserts() {
      return this.pendingChanges.inserts.length > 0
    },
    hasPendingUpdates() {
      return this.pendingChanges.updates.length > 0
    },
    hasPendingDeletes() {
      return this.pendingChanges.deletes.length > 0
    },
    editable() {
      return this.primaryKeys?.length &&
        this.table.entityType === 'table' &&
        !this.dialectData.disabledFeatures?.tableTable
    },
    readOnlyNotice() {
      return this.dialectData.notices?.tableTable ||
        "Tables without a primary key column only support inserts. Editing of existing records is disabled."
    },
    // it's a table, but there's no primary key
    missingPrimaryKey() {
      return this.table.entityType === 'table' && !this.primaryKeys?.length
    },
    statusbarMode() {
      if (this.queryError) return 'failure'
      if (this.pendingChangesCount) return 'editing'
      return null
    },
    tableKeys() {
      const result = {}
      this.rawTableKeys.forEach((item) => {
        if (!result[item.fromColumn]) result[item.fromColumn] = [];
        result[item.fromColumn].push(item);
      })
      return result
    },
    // we can use this to track if column names have been updated and we need
    // to refresh
    tableColumnNames() {
      return this.table?.columns?.map((c) => c.columnName).join("-") || []
    },
    tableColumns() {
      const results = []
      if (!this.table) return []

      const cellMenu = (keyDatas?: any[]) => {
        return (_, cell: Tabulator.CellComponent) => {
          const range = cell.getRange()
          const menu = [
            this.setAsNullMenuItem(range),
            { separator: true },
            ...copyActionsMenu({
              range,
              connection: this.connection,
              table: this.table.name,
              schema: this.table.schema,
            }),
            { separator: true },
            ...this.rowActionsMenu(range),
          ]

          if (keyDatas?.length > 0) {
            menu.push({ separator: true })
            keyDatas.forEach(keyData => {
              menu.push({
                label: createMenuItem(`Go to ${keyData.toTable} (${keyData.toColumn})`),
                action: (e, cell) => this.fkClick(keyData, cell)
              })
            })
          }

          return menu
        }
      }

      const columnMenu = (_, column: Tabulator.ColumnComponent) => {
        const range = column.getRange()
        return [
          this.setAsNullMenuItem(range),
          { separator: true },
          ...copyActionsMenu({
            range,
            connection: this.connection,
            table: this.table.name,
            schema: this.table.schema,
          }),
          { separator: true },
          ...commonColumnMenu,
          {
            label: createMenuItem("Open Column Filter"),
            action: this.showColumnFilterModal
          },
        ]
      }

      // 1. add a column for a real column
      // if a FK, add another column with the link
      // to the FK table.
      this.table.columns.forEach(column => {

        const keyDatas: any[] = Object.entries(this.tableKeys).filter((entry) => entry[0].includes(column.columnName));
        // this needs fixing
        // currently it doesn't fetch the right result if you update the PK
        // because it uses the PK to fetch the result.
        const slimDataType = this.slimDataType(column.dataType)
        const editorType = this.editorType(column.dataType)
        const useVerticalNavigation = editorType === 'textarea'
        const isPK = this.primaryKeys?.length && this.isPrimaryKey(column.columnName)
        const columnWidth = this.table.columns.length > 30 ?
          this.defaultColumnWidth(slimDataType, globals.bigTableColumnWidth) :
          undefined;
        const hasKeyDatas = keyDatas && keyDatas.length > 0

        let headerTooltip = `${column.columnName} ${column.dataType}`
        if (hasKeyDatas) {
          const keyData = keyDatas[0][1];
          if (keyData.length === 1)
            headerTooltip += ` -> ${keyData[0].toTable}(${keyData[0].toColumn})`
          else
            headerTooltip += ` -> ${keyData.map(item => `${item.toTable}(${item.toColumn})`).join(', ').replace(/, (?![\s\S]*, )/, ', or ')}`
        } else if (isPK) {
          headerTooltip += ' [Primary Key]'
        }

        let cssClass: string;
        if (isPK) {
          cssClass = 'primary-key';
        } else if (hasKeyDatas) {
          cssClass = 'foreign-key';
        }

        // if column has a comment, add it to the tooltip
        if (column.comment) {
          headerTooltip += `<br/> ${escapeHtml(column.comment)}`
        }

        const result = {
          title: column.columnName,
          field: column.columnName,
          titleFormatter: this.headerFormatter,
          titleFormatterParams: {
            columnName: column.columnName,
            dataType: column.dataType
          },
          mutatorData: this.resolveTabulatorMutator(column.dataType, dialectFor(this.connection.connectionType)),
          dataType: column.dataType,
          minWidth: globals.minColumnWidth,
          width: columnWidth,
          maxWidth: globals.maxColumnWidth,
          maxInitialWidth: globals.maxInitialWidth,
          cssClass,
          editable: this.cellEditCheck,
          headerSort: true,
          editor: editorType,
          tooltip: this.cellTooltip,
          contextMenu: cellMenu(hasKeyDatas ? keyDatas[0][1] : undefined),
          headerContextMenu: columnMenu,
          headerMenu: columnMenu,
          headerTooltip: headerTooltip,
          cellEditCancelled: (cell) => cell.getRow().normalizeHeight(),
          formatter: this.cellFormatter,
          formatterParams: {
            fk: hasKeyDatas && keyDatas[0][1],
            fkOnClick: hasKeyDatas && ((e, cell) => this.fkClick(keyDatas[0][1][0], cell)),
          },
          editorParams: {
            verticalNavigation: useVerticalNavigation ? 'editor' : undefined,
            search: true,
            allowEmpty: true,
            preserveObject: column.dataType.startsWith('_'),
            onPreserveObjectFail: (value: unknown) => {
              log.error('Failed to preserve object for', value)
              return true
            },
            // elementAttributes: {
            //   maxLength: column.columnLength // TODO
            // }
          },
        }

        if (/^(bool|boolean)$/i.test(column.dataType)) {
          const trueVal = this.dialectData.boolean?.true ?? true
          const falseVal = this.dialectData.boolean?.false ?? false
          const values = [falseVal, trueVal]
          if (column.nullable) values.push({ label: '(NULL)', value: null })
          result.editorParams['values'] = values
        }

        results.push(result)
      });

      // add internal index column
      const result = {
        title: this.internalIndexColumn,
        field: this.internalIndexColumn,
        maxWidth: globals.maxColumnWidth,
        maxInitialWidth: globals.maxInitialWidth,
        editable: false,
        cellEditCancelled: cell => cell.getRow().normalizeHeight(),
        formatter: this.cellFormatter,
        visible: false,
        clipboard: false,
        print: false,
        download: false
      }
      results.push(result)

      return results
    },

    tableId() {
      // the id for a tabulator table
      if (!this.usedConfig.id) return null;
      return `workspace-${this.workspaceId}.connection-${this.usedConfig.id}.db-${this.database || 'none'}.schema-${this.table.schema || 'none'}.table-${this.table.name}`
    },
    persistenceOptions() {
      // return {}
      if (!this.tableId) return {}

      return {
        persistence: {
          sort: false,
          filter: false,
          group: false,
          columns: ['visible', 'width'],

        },
        persistenceMode: 'local',
        persistenceID: this.tableId,
      }
    },
    initialSort() {
      // FIXME: Don't specify an initial sort order
      // because it can slow down some databases.
      // However - some databases require an 'order by' for limit, so needs some
      // integration tests first.
      if (!this.table?.columns?.length) {
        return [];
      }

      return [{ column: this.table.columns[0].columnName, dir: "asc" }];
    },
    shouldInitialize() {
      return this.tablesInitialLoaded && this.active && !this.initialized
    },
    columnFilterModalName() {
      return `column-filter-modal-${this.tab.id}`
    },
  },

  watch: {
    allColumnsSelected() {
      this.resetPendingChanges()
    },
    shouldInitialize() {
      if (this.shouldInitialize) {
        this.initialize()
      }
    },
    page: _.debounce(function () {
      this.tabulator.setPage(this.page || 1)
    }, 500),
    active() {
      if (!this.tabulator) return;
      if (this.active) {
        this.tabulator.restoreRedraw()
        if (this.forceRedraw) {
          this.forceRedraw = false
          this.$nextTick(() => {
            this.tabulator.redraw(true)
          })
        } else {
          this.$nextTick(() => this.tabulator.redraw())
        }
      } else {
        this.tabulator.blockRedraw()
      }
    },
    async tableColumnNames() {
      if (!this.tabulator) return;

      if (!this.active) this.forceRedraw = true;
      await this.tabulator.setColumns(this.tableColumns)
      await this.refreshTable();
    },
    async lastUpdated() {
      this.setlastUpdatedText()
      const primaryFilter: TableFilter | false = _.isArray(this.filters) &&
        this.filters.find((filter: TableFilter) => this.isPrimaryKey(filter.field));
      let result = 'all'
      if (this.primaryKeys?.length && primaryFilter) {
        log.info("setting scope", primaryFilter.value)
        result = _.truncate(primaryFilter.value.toString())
      } else if (_.isString(this.filters)) {
        result = 'custom'
      }
      this.tab.titleScope = result
      await this.$store.dispatch('tabs/save', this.tab)
    },
    pendingChangesCount() {
      this.tab.unsavedChanges = this.pendingChangesCount > 0
    }
  },
  beforeDestroy() {
    if(this.interval) clearInterval(this.interval)
    if (this.tabulator) {
      this.tabulator.destroy()
    }
  },
  async mounted() {
    if (this.shouldInitialize) {
      this.$nextTick(async() => {
        await this.initialize()
      })
    }
  },
  methods: {
<<<<<<< HEAD
    updateModalContent(newValue: string): void {
      this.modalContent = newValue
    },

    updateModalCell(newValue: unknown): void {
      this.modalCell = newValue
    },

    updateModalLanguage(newValue: string): void {
      this.modalLanguage = newValue
    },

=======
    copySelection() {
      if (!document.activeElement.classList.contains('tabulator-tableholder')) return
      copyRange({ range: this.tabulator.getActiveRange(), type: 'tsv' })
    },
    deleteTableSelection(_: Event, range?: Tabulator.RangeComponent) {
      if (!document.activeElement.classList.contains('tabulator-tableholder')) return
      if (!range) range = this.tabulator.getActiveRange()
      this.addRowsToPendingDeletes(range.getRows());
    },
>>>>>>> 177307b7
    getCleanSelectedRowData(cell) {
      const selectedRows = this.tabulator.getSelectedRows()
      const rowData = selectedRows?.length ? selectedRows : [cell.getRow()]
      const clean = rowData.map((row) => {
        const m = this.modifyRowData(row.getData())
        return this.$bks.cleanData(m, this.tableColumns)
      })
      return clean;
    },
    headerFormatter(_cell, formatterParams) {
      const { columnName, dataType } = formatterParams
      return `
        <span class="title">
          ${escapeHtml(columnName)}
          <span class="badge">${dataType}</span>
        </span>`
    },
    maybeScrollAndSetWidths() {
      if (this.columnWidths) {
        try {
          this.tabulator.blockRedraw()
          this.columnWidths.forEach(({ field, width}) => {
            const col = this.tabulator.getColumn(field)
            if (col) col.setWidth(width)
          })
          this.columnWidths = null
        } catch (ex) {
          console.error("error setting widths", ex)
        } finally {
          this.tabulator.restoreRedraw()
        }
      }
      if (this.preLoadScrollPosition) {
        this.tableHolder.scrollLeft = this.preLoadScrollPosition
        this.preLoadScrollPosition = null
      }
    },
    async close() {
      this.$root.$emit(AppEvent.closeTab)
    },
    isPrimaryKey(column) {
      return this.primaryKeys.includes(column);
    },
    async initialize() {
      this.initialized = true
      this.resetPendingChanges()
      await this.$store.dispatch('updateTableColumns', this.table)
      this.rawTableKeys = await this.connection.getTableKeys(this.table.name, this.table.schema)
      const rawPrimaryKeys = await this.connection.getPrimaryKeys(this.table.name, this.table.schema);
      this.primaryKeys = rawPrimaryKeys.map((key) => key.columnName);
      this.filters = normalizeFilters(this.initialFilters || [])

      this.tabulator = new TabulatorFull(this.$refs.table, {
        spreadsheet: true,
        height: this.actualTableHeight,
        columns: this.tableColumns,
        nestedFieldSeparator: false,
        placeholder: "No Data",
        renderHorizontal: 'virtual',
        ajaxURL: "http://fake",
        sortMode: 'remote',
        filterMode: 'remote',
        dataLoaderError: `<span style="display:inline-block">Error loading data, see error below</span>`,
        pagination: true,
        paginationMode: 'remote',
        paginationSize: this.limit,
        paginationElement: this.$refs.paginationArea,
        paginationButtonCount: 0,
        initialSort: this.initialSort,
        initialFilter: this.initialFilters ?? [{}],
        ...this.persistenceOptions,

        // callbacks
        ajaxRequestFunc: this.dataFetch,
        index: this.internalIndexColumn,
        keybindings: {
          scrollToEnd: false,
          scrollToStart: false,
          scrollPageUp: false,
          scrollPageDown: false
        },
        spreadsheetRowHeader: {
          contextMenu: (_, cell: Tabulator.CellComponent) => {
            const range = cell.getRange()
            return [
              this.setAsNullMenuItem(range),
              { separator: true },
              ...copyActionsMenu({
                range,
                connection: this.connection,
                table: this.table.name,
                schema: this.table.schema,
              }),
              { separator: true },
              ...this.rowActionsMenu(range),
            ]
          },
          headerContextMenu: (_, column: Tabulator.ColumnComponent) => {
            const range = column.getRange()
            return [
              this.setAsNullMenuItem(range),
              { separator: true },
              ...copyActionsMenu({
                range,
                connection: this.connection,
                table: this.table.name,
                schema: this.table.schema,
              }),
              { separator: true },
              ...commonColumnMenu,
              {
                label: createMenuItem("Open Column Filter"),
                action: this.showColumnFilterModal,
              },
            ]
          }
        },
      });
      this.tabulator.on('cellEdited', this.cellEdited)
      this.tabulator.on('dataProcessed', this.maybeScrollAndSetWidths)

      this.$nextTick(() => {
        if (this.$refs.valueInput) {
          this.$refs.valueInput.focus()
        }
      })
    },
    rowActionsMenu(range: Tabulator.RangeComponent) {
      const rowRangeLabel = `${range.getTop() + 1} - ${range.getBottom() + 1}`
      return [
        {
          label:
            range.getTop() === range.getBottom()
              ? createMenuItem("Clone row")
              : createMenuItem(`Clone rows ${rowRangeLabel}`),
          action: this.cellCloneRow.bind(this),
          disabled: !this.editable,
        },
        {
          label:
            range.getTop() === range.getBottom()
              ? createMenuItem("Delete row", "Delete")
              : createMenuItem(`Delete rows ${rowRangeLabel}`, "Delete"),
          action: () => {
            this.tabulator.rowManager.element.focus()
            this.deleteTableSelection(undefined, range)
          },
          disabled: !this.editable,
        },
      ]
    },
    setAsNullMenuItem(range: Tabulator.RangeComponent) {
      return {
        label: createMenuItem("Set as NULL"),
        action: () => range.getCells().map((cell) => {
          if (!this.isPrimaryKey(cell.getField())) cell.setValue(null);
        }),
        disabled: !this.editable,
      }
    },
    openProperties() {
      this.$root.$emit(AppEvent.openTableProperties, { table: this.table })
    },
    buildPendingInserts() {
      if (!this.table) return
      const inserts = this.pendingChanges.inserts.map((item) => {
        const columnNames = this.table.columns.map((c) => c.columnName)
        const rowData = item.row.getData()
        const result = {}
        columnNames.forEach((c) => {
          const d = rowData[c]
          if (this.isPrimaryKey(c) && !d) {
            // do nothing
          } else {
            result[c] = d
          }
        })
        return {
          table: this.table.name,
          schema: this.table.schema,
          data: [result]
        }
      })
      return inserts
    },
    /**
     * Converts a TableUpdateResult to data that is consumed by Tabulator.updateData
     */
    convertUpdateResult(result: TableUpdateResult) {
      return result.map((row: Record<string, any>) => {
        const internalIndex = this.primaryKeys.map((k: string) => row[k]).join(",");
        return { ...row, [this.internalIndexColumn]: internalIndex };
      });
    },
    defaultColumnWidth(slimType, defaultValue) {
      const chunkyTypes = ['json', 'jsonb', 'blob', 'text', '_text', 'tsvector']
      if (chunkyTypes.includes(slimType)) return globals.largeFieldWidth
      return defaultValue
    },
    // TODO: this is not attached to anything. but it might be needed?
    allowHeaderSort(column) {
      if(!column.dataType) return true
      if(column.dataType.startsWith('json')) return false
      return true
    },
    slimDataType(dt) {
      if (!dt) return null
      if(dt === 'bit(1)') return dt
      return dt.split("(")[0]
    },
    editorType(dt) {
      const ne = vueEditor(NullableInputEditorVue)
      switch (dt?.toLowerCase() ?? '') {
        case 'text':
        case 'json':
        case 'jsonb':
        case 'bytea':
        case 'tsvector':
        case '_text':
          return 'textarea'
        case 'bool':
        case 'boolean':
          return 'select'
        default: return ne
      }
    },
    cellEditCheck(cell: Tabulator.CellComponent) {
      if (this.insertionCellCheck(cell)) return true;

      // check this first because it is easy
      if (!this.editable) return false

      const pendingInsert = _.find(this.pendingChanges.inserts, { row: cell.getRow() })

      if (pendingInsert) {
        return true
      }

      const rowData = cell.getRow().getData()
      const primaryKeys = Object.keys(rowData).filter((k) => this.isPrimaryKey(k))
        .map((key) => ({
          column: key,
          value: rowData[key]
        }))
      const pendingDelete = _.find(this.pendingChanges.deletes, (item) => _.isEqual(item.primaryKeys, primaryKeys))

      return this.editable && !this.isPrimaryKey(cell.getField()) && !pendingDelete
    },
    insertionCellCheck(cell: Tabulator.CellComponent) {
      const pendingInsert = _.find(this.pendingChanges.inserts, { row: cell.getRow() });
      return pendingInsert
        ? this.table.entityType === 'table' && !this.dialectData.disabledFeatures?.tableTable
        : false;
    },
    cellEdited(cell) {

      const pkCells = cell.getRow().getCells().filter(c => this.isPrimaryKey(c.getField()))

      if (!pkCells) {
        this.$noty.error("Can't edit column -- couldn't figure out primary key")
        // cell.setValue(cell.getOldValue())
        cell.restoreOldValue()
        return
      }
      // Dont handle cell edit if made on a pending insert
      const pendingInsert = _.find(this.pendingChanges.inserts, { row: cell.getRow() })
      if (pendingInsert) {
        pendingInsert.data = pendingInsert.row.getData()
        return
      }

      const column = this.table.columns.find(c => c.columnName === cell.getField())
      const pkValues = pkCells.map((cell) => cell.getValue()).join('-')
      const key = `${pkValues}-${cell.getField()}`

      cell.getElement().classList.add('edited')
      const currentEdit = _.find(this.pendingChanges.updates, { key: key })

      if (currentEdit?.oldValue === cell.getValue()) {
        this.$set(this.pendingChanges, 'updates', _.without(this.pendingChanges.updates, currentEdit))
        cell.getElement().classList.remove('edited')
        return
      }

      const primaryKeys = pkCells.map((cell) => {
        return {
          column: cell.getField(),
          value: cell.getValue()
        }
      })
      if (currentEdit) {
        currentEdit.value = cell.getValue()
      } else {
        const payload: TableUpdate & { key: string, oldValue: any, cell: any } = {
          key: key,
          table: this.table.name,
          schema: this.table.schema,
          column: cell.getField(),
          columnType: column ? column.dataType : undefined,
          primaryKeys,
          oldValue: cell.getOldValue(),
          cell: cell,
          value: cell.getValue(0)
        }
        // remove existing pending updates with identical pKey-column combo
        let pendingUpdates = _.reject(this.pendingChanges.updates, { 'key': payload.key })
        pendingUpdates.push(payload)
        this.$set(this.pendingChanges, 'updates', pendingUpdates)
      }
    },
    cloneSelection(range?: Tabulator.RangeComponent) {
      if (!range) range = this.tabulator.getActiveRange()

      range.getRows().forEach((row) => {
        const data = { ...row.getData() }
        const dataParsed = Object.keys(data).reduce((acc, d) => {
          if (!this.primaryKeys?.includes(d)) {
            acc[d] = data[d]
          }
          return acc
        }, {})

        this.tabulator.addRow(dataParsed, true).then(row => {
          this.addRowToPendingInserts(row)
          this.tabulator.scrollToRow(row, 'center', true)
        })

      })
    },
    cellCloneRow(_, cell: Tabulator.CellComponent) {
      this.cloneSelection(cell.getRange())
    },
    cellAddRow() {
      if (this.dialectData.disabledFeatures?.tableTable) {
        return;
      }
      this.tabulator.addRow({}, true).then(row => {
        this.addRowToPendingInserts(row)
        this.tabulator.scrollToRow(row, 'center', true)
      })
    },
    addRowToPendingInserts(row) {
      row.getElement().classList.add('inserted')

      const payload = {
        table: this.table.name,
        row: row,
        schema: this.table.schema,
        pkColumn: this.primaryKeys
      }

      this.pendingChanges.inserts.push(payload)
    },
    addRowsToPendingDeletes(rows: Tabulator.RowComponent[]) {
      if (!this.primaryKeys) {
        this.$noty.error("Can't delete row -- couldn't figure out primary key")
        return
      }

      if (this.hasPendingInserts) {
        const matchingInserts = this.pendingChanges.inserts.filter((insert) => rows.includes(insert.row))
        if (matchingInserts.length > 0) {
          this.$set(this.pendingChanges, 'inserts', this.pendingChanges.inserts.filter((insert) => !rows.includes(insert.row)))
          matchingInserts.forEach((insert) => insert.row.delete())
          return
        }
      }

      const discardedUpdates = []
      const payloads = []

      rows.forEach((row) => {
        const primaryKeys = []

        this.primaryKeys.forEach((pk: string) => {
          const cell = row.getCell(pk)
          const isBinary = cell.getColumn().getDefinition().dataType.toUpperCase().includes('BINARY')
          primaryKeys.push({
            column: cell.getField(),
            value: isBinary ? Buffer.from(cell.getValue(), 'hex') : cell.getValue()
          })
        })

        const matchingPrimaryKeys =  (update) => _.isEqual(update.primaryKeys, payload.primaryKeys)

        const filteredUpdates = _.filter(this.pendingChanges.updates, matchingPrimaryKeys)
        discardedUpdates.push(...filteredUpdates)

        const payload = {
          table: this.table.name,
          row,
          schema: this.table.schema,
          primaryKeys,
        }

        payloads.push(payload)

        row.getElement().classList.add('deleted')

        if (!_.find(this.pendingChanges.deletes, matchingPrimaryKeys)) {
          this.pendingChanges.deletes.push(payload)
        }
      })

      // remove pending updates for the row marked for deletion
      discardedUpdates.forEach(update => this.discardColumnUpdate(update))

      this.$set(this.pendingChanges, 'updates', _.without(this.pendingChanges.updates, discardedUpdates))
    },
    resetPendingChanges() {
      this.pendingChanges = {
        inserts: [],
        updates: [],
        deletes: []
      }
    },
    async copyToSql() {
      this.saveError = null

      try {
        const changes = {
          inserts: this.buildPendingInserts(),
          updates: this.pendingChanges.updates,
          deletes: this.pendingChanges.deletes
        }
        const sql = this.connection.applyChangesSql(changes)
        const formatted = format(sql, { language: FormatterDialect(this.dialect) })
        this.$root.$emit(AppEvent.newTab, formatted)
      } catch(ex) {
        console.error(ex);
        this.pendingChanges.updates.forEach(edit => {
            edit.cell.getElement().classList.add('edit-error')
        })

        this.pendingChanges.inserts.forEach(insert => {
          insert.row.getElement().classList.add('edit-error')
        })

        this.saveError = {
          title: ex.message,
          message: ex.message,
          ex
        }
        this.$noty.error(ex.message)

        return
      } finally {
        if (!this.active)
          this.forceRedraw = true
      }
    },
    async saveChanges() {
        this.saveError = null

        let replaceData = false

        try {

          const payload = {
            inserts: this.buildPendingInserts(),
            updates: this.pendingChanges.updates,
            deletes: this.pendingChanges.deletes
          }

          const result = await this.connection.applyChanges(payload)
          const updateIncludedPK = this.pendingChanges.updates.find(e => e.column === e.pkColumn)

          if (updateIncludedPK || this.hasPendingInserts || this.hasPendingDeletes) {
            replaceData = true
          } else if (this.hasPendingUpdates) {
            this.tabulator.clearCellEdited()
            this.tabulator.updateData(this.convertUpdateResult(result))
            this.pendingChanges.updates.forEach(edit => {
              edit.cell.getElement().classList.remove('edited')
              edit.cell.getElement().classList.add('edit-success')
              setTimeout(() => {
                if (edit.cell.getElement()) {
                  edit.cell.getElement().classList.remove('edit-success')
                }
              }, 1000)
            })
          }

          if (replaceData) {
            const niceChanges = pluralize('change', this.pendingChangesCount, true)
            this.$noty.success(`${niceChanges} successfully applied`)
            this.tabulator.replaceData()
          }

          this.resetPendingChanges()


        } catch (ex) {
          this.pendingChanges.updates.forEach(edit => {
              edit.cell.getElement().classList.add('edit-error')
          })


          this.pendingChanges.inserts.forEach(insert => {
            insert.row.getElement().classList.add('edit-error')
          })

          this.saveError = {
            title: ex.message,
            message: ex.message,
            ex
          }
          this.$noty.error(ex.message)

          return
        } finally {
          if (!this.active) {
            this.forceRedraw = true
          }
        }
    },
    discardChanges() {
      this.saveError = null

      this.pendingChanges.inserts.forEach(insert => this.tabulator.deleteRow(insert.row))

      this.pendingChanges.updates.forEach(edit => this.discardColumnUpdate(edit))

      this.pendingChanges.deletes.forEach(pendingDelete => {
        pendingDelete.row.getElement().classList.remove('deleted')
      })

      this.resetPendingChanges()
    },
    discardColumnUpdate(pendingUpdate) {
      pendingUpdate.cell.setValue(pendingUpdate.oldValue)
      pendingUpdate.cell.getElement().classList.remove('edited')
      pendingUpdate.cell.getElement().classList.remove('edit-error')
    },
    openQueryTab() {
      const page = this.tabulator.getPage();
      const orderBy = [
        _.pick(this.tabulator.getSorters()[0], ["field", "dir"]),
      ];
      const limit = this.tabulator.getPageSize() ?? this.limit;
      const offset = (this.tabulator.getPage() - 1) * limit;
      const selects = ["*"];

      // like if you change a filter
      if (page && page !== this.page) {
        this.page = page;
      }

      this.connection.selectTopSql(
        this.table.name,
        offset,
        limit,
        orderBy,
        this.filters,
        this.table.schema,
        selects
      ).then((query: string) => {
        const language = FormatterDialect(this.dialect);
        const formatted = safeSqlFormat(query, { language });
        this.$root.$emit(AppEvent.newTab, formatted);
      }).catch((e: unknown) => {
        log.error("Error opening query tab:", e);
        this.$noty.error("Unable to open query tab. See dev console for details.");
      });
    },
    showColumnFilterModal() {
      this.$modal.show(this.columnFilterModalName)
    },
    triggerFilter(filters: TableFilter[] | string | null) {
      if (this.pendingChangesCount > 0) {
        draftFilters = filters
        this.$modal.show(`discard-changes-modal-${this.tab.id}`)
        return;
      }
      this.filters = filters
      this.tabulator?.setData()
    },
    dataFetch(_url, _config, params) {
      // this conforms to the Tabulator API
      // for ajax requests. Except we're just calling the database.
      // we're using paging so requires page info
      log.info("fetch params", params)
      let offset = 0;
      let limit = this.limit;
      let orderBy = null;
      let filters = this.filters

      if (params.sort) {
        orderBy = params.sort
      }

      if (params.size) {
        limit = params.size
      }

      if (params.page) {
        offset = (params.page - 1) * limit;
      }

      // like if you change a filter
      if (params.page && params.page !== this.page) {
        this.page = params.page
      }

      log.info("filters", filters)

      const result = new Promise((resolve, reject) => {
        (async () => {
          try {

            // lets just make column selection a front-end only thing
            const selects = ['*']
            const response = await this.connection.selectTop(
              this.table.name,
              offset,
              limit,
              orderBy,
              filters,
              this.table.schema,
              selects,
            );

            if (_.xor(response.fields, this.table.columns.map(c => c.columnName)).length > 0) {
              log.debug('table has changed, updating')
              await this.$store.dispatch('updateTableColumns', this.table)
            }

            const r = response.result;
            this.response = response
            this.resetPendingChanges()
            this.clearQueryError()

            // fill internal index column with primary keys
            r.forEach(row => {
              const primaryValues = this.primaryKeys.map(key => row[key]);
              row[this.internalIndexColumn] = primaryValues.join(",");
            });

            const data = this.dataToTableData({ rows: r }, this.tableColumns, offset);
            this.data = Object.freeze(data)
            this.lastUpdated = Date.now()
            this.preLoadScrollPosition = this.tableHolder.scrollLeft
            this.columnWidths = this.tabulator.getColumns().map((c) => {
              return { field: c.getField(), width: c.getWidth()}
            })
            resolve({
              last_page: 1,
              data
            });
          } catch (error) {
            reject(error.message);
            this.queryError = {
              title: error.message,
              message: error.message
            }
            this.$nextTick(() => {
              this.tabulator.clearData()
            })
          } finally {
            if (!this.active) {
              this.forceRedraw = true
            }
          }
        })();
      });
      return result;
    },
    setlastUpdatedText() {
      if (!this.lastUpdated) return null
      this.lastUpdatedText = this.timeAgo.format(this.lastUpdated)
    },
    setQueryError(title, message) {
      this.queryError = {
        title: title,
        message: message
      }
    },
    clearQueryError() {
      this.queryError = null
    },
    async refreshTable() {
      if (!this.tabulator) return;

      log.debug('refreshing table')
      const page = this.tabulator.getPage()
      await this.tabulator.replaceData()
      this.tabulator.setPage(page)
      if (!this.active) this.forceRedraw = true
    },
    exportTable() {
      this.trigger(AppEvent.beginExport, { table: this.table })
    },
    exportFiltered() {
      this.trigger(AppEvent.beginExport, {table: this.table, filters: this.filters} )
    },
    modifyRowData(data) {
      if (_.isArray(data)) {
        return data.map((item) => this.modifyRowData(item))
      }
      const output = {};
      const keys = Object.keys(data);

      for(const key of keys) {
        // skip internal columns
        if(key.startsWith(this.internalColumnPrefix)) continue;
        if(key.endsWith('--bks')) continue

        output[key] = data[key];
      }

      return output;
    },
    applyColumnChanges(columns) {
      if (!this.tabulator) return;

      this.tabulator.blockRedraw();

      columns.forEach(({name, filter}) => {
        if(filter) this.tabulator.showColumn(name)
        else this.tabulator.hideColumn(name)
      })

      this.tabulator.restoreRedraw();

      this.tabulator.redraw(true)
    },
    forceFilter() {
      this.discardChanges();
      this.triggerFilter(draftFilters);
      this.$modal.hide(`discard-changes-modal-${this.tab.id}`);
    },
    handleRowFilterBuilderInput(filters: TableFilter[]) {
      this.tab.setFilters(filters)
      this.debouncedSaveTab(this.tab)
    },
    debouncedSaveTab: _.debounce(function(tab) {
      this.$store.dispatch('tabs/save', tab)
    }, 300),
  }
});
</script><|MERGE_RESOLUTION|>--- conflicted
+++ resolved
@@ -237,12 +237,8 @@
 
 <script lang="ts">
 import Vue from 'vue'
-import pluralize from 'pluralize'
-<<<<<<< HEAD
-import { TabulatorFull } from 'tabulator-tables'
-=======
+import 
 import { Tabulator, TabulatorFull } from 'tabulator-tables'
->>>>>>> 177307b7
 import data_converter from "../../mixins/data_converter";
 import DataMutators, { escapeHtml } from '../../mixins/data_mutators'
 import { FkLinkMixin } from '@/mixins/fk_click'
@@ -264,11 +260,9 @@
 import { format } from 'sql-formatter';
 import { normalizeFilters, safeSqlFormat } from '@/common/utils'
 import { TableFilter } from '@/lib/db/models';
-<<<<<<< HEAD
 import { Languages } from './languageData'
-=======
+
 import { copyRange, copyActionsMenu, commonColumnMenu, createMenuItem } from '@/lib/menu/tableMenu';
->>>>>>> 177307b7
 const log = rawLog.scope('TableTable')
 
 let draftFilters: TableFilter[] | string | null;
@@ -380,189 +374,7 @@
       result['delete'] = this.deleteTableSelection.bind(this)
       return result
     },
-<<<<<<< HEAD
-    headerContextMenu() {
-      return [
-        {
-          label: '<x-menuitem><x-label>Resize all columns to match</x-label></x-menuitem>',
-          action: (_e, column: Tabulator.ColumnComponent) => {
-            try {
-              this.tabulator.blockRedraw()
-              const columns = this.tabulator.getColumns()
-              columns.forEach((col) => {
-                col.setWidth(column.getWidth())
-              })
-            } catch (error) {
-              console.error(error)
-            } finally {
-              this.tabulator.restoreRedraw()
-            }
-          }
-        },
-        {
-        label: '<x-menuitem><x-label>Resize all columns to fit content</x-label></x-menuitem>',
-        action: (_e, _column: Tabulator.ColumnComponent) => {
-          try {
-            this.tabulator.blockRedraw()
-            const columns = this.tabulator.getColumns()
-            columns.forEach((col) => {
-              col.setWidth(true)
-            })
-          } catch (error) {
-            console.error(error)
-          } finally {
-            this.tabulator.restoreRedraw()
-          }
-        }
-      },
-        {
-        label: '<x-menuitem><x-label>Resize all columns to fixed width</x-label></x-menuitem>',
-        action: (_e, _column: Tabulator.ColumnComponent) => {
-          try {
-            this.tabulator.blockRedraw()
-            const columns = this.tabulator.getColumns()
-            columns.forEach((col) => {
-              col.setWidth(200)
-            })
-            // const layout = this.tabulator.getColumns().map((c: CC) => ({
-            //   field: c.getField(),
-            //   width: c.getWidth(),
-            // }))
-            // this.tabulator.setColumnLayout(layout)
-            // this.tabulator.redraw(true)
-          } catch (error) {
-            console.error(error)
-          } finally {
-            this.tabulator.restoreRedraw()
-          }
-        }
-      }
-
-      ]
-    },
-    // row only actions
-    rowHandleContextMenu() {
-      return [
-        {
-          label: `<x-menuitem><x-label>Copy row(s) as JSON</x-label></x-menuitem>`,
-          action: (_e, cell) => {
-            const clean = this.getCleanSelectedRowData(cell)
-            this.$native.clipboard.writeText(JSON.stringify(clean))
-          }
-        },
-        {
-          label: '<x-menuitem><x-label>Copy row(s) as TSV for Excel</x-label></x-menuitem>',
-          action: (_e, cell) => {
-            const clean = this.getCleanSelectedRowData(cell)
-            this.$native.clipboard.writeText(Papa.unparse(clean, { header: false, delimiter: "\t", quotes: true, escapeFormulae: true }))
-          }
-        },
-        {
-          label: '<x-menuitem><x-label>Copy row(s) as Markdown</x-label></x-menuitem>',
-          action: (_e, cell) => {
-            const fixed = this.getCleanSelectedRowData(cell)
-
-            if (fixed.length) {
-              const headers = Object.keys(fixed[0])
-              return this.$native.clipboard.writeText(markdownTable([
-                headers,
-                ...fixed.map((item) => Object.values(item)),
-              ]))
-            }
-          }
-        },
-        {
-          label: '<x-menuitem><x-label>Copy row(s) as SQL</x-label></x-menuitem>',
-          action: async (_e, cell) => {
-
-            const fixed = this.getCleanSelectedRowData(cell)
-
-            const tableInsert = {
-              table: this.table.name,
-              schema: this.table.schema,
-              data: fixed,
-            }
-            const query = await this.connection.getInsertQuery(tableInsert)
-            this.$native.clipboard.writeText(query)
-          }
-        },
-        { separator: true },
-        {
-          label: '<x-menuitem><x-label>Clone row(s)</x-label></x-menuitem>',
-          action: this.cellCloneRow.bind(this),
-          disabled: !this.editable
-        },
-        {
-          label: '<x-menuitem><x-label>Delete row(s)</x-label></x-menuitem>',
-          action: (_e, cell) => {
-            let selectedRows = this.tabulator.getSelectedRows()
-            if (!selectedRows.length) selectedRows = [cell.getRow()]
-            selectedRows.forEach((row) => this.addRowToPendingDeletes(row))
-          },
-          disabled: !this.editable
-        },
-      ]
-    },
-    cellContextMenu() {
-      const menuItem = (text: string) => `<x-menuitem><x-label>${text}</x-label></x-menuitem>`
-
-      return [
-        {
-          label: menuItem('Copy'),
-          action: (_e, cell: Tabulator.CellComponent) => {
-            this.copyCell(cell)
-          }
-        },
-        {
-          label: `<x-menuitem><x-label>Open cell in Editor</x-label></x-menuitem>`,
-          disabled: (cell: Tabulator.CellComponent) => !this.editable && !this.insertionCellCheck(cell),
-          action: (_e, cell) => {
-            if (!this.isPrimaryKey(cell.getField()) && this.primaryKeys.length >= 1) {
-              const column = cell.getField()
-              const row = cell.getRow()
-              const valueCell = row.getCell(column);
-              const value = valueCell.getValue();
-
-              let foundLang: string | null = null
-              for (let i = 0; i < Languages.length; i++ ) {
-                const lang = Languages[i]
-
-                if (lang.isValid(value)) {
-                  foundLang = lang.name
-                }
-              }
-
-              if (!foundLang) {
-                this.$noty.error("Failed to find a matching language for your code")
-              }
-
-              this.modalLanguage = foundLang
-              this.modalContent = value
-              this.modalCell = cell
-              this.$modal.show(`cell-editor-modal-${this.tab.id}`)
-            }
-          }
-        },
-        {
-          label: menuItem("Set as NULL"),
-          action: (_e, cell: Tabulator.CellComponent) => {
-            if (this.isPrimaryKey(cell.getField())) {
-              // do nothing
-            } else {
-              cell.setValue(null);
-            }
-          },
-          disabled: (cell: Tabulator.CellComponent) => !this.editable && !this.insertionCellCheck(cell)
-        },
-        { separator: true },
-        ...this.rowHandleContextMenu
-      ]
-    },
-    filterPlaceholder() {
-      return `Enter condition, eg: name like 'Matthew%'`
-    },
-=======
->>>>>>> 177307b7
+
     tableHolder() {
       return this.$el.querySelector('.tabulator-tableholder')
     },
@@ -896,7 +708,6 @@
     }
   },
   methods: {
-<<<<<<< HEAD
     updateModalContent(newValue: string): void {
       this.modalContent = newValue
     },
@@ -909,7 +720,6 @@
       this.modalLanguage = newValue
     },
 
-=======
     copySelection() {
       if (!document.activeElement.classList.contains('tabulator-tableholder')) return
       copyRange({ range: this.tabulator.getActiveRange(), type: 'tsv' })
@@ -919,7 +729,6 @@
       if (!range) range = this.tabulator.getActiveRange()
       this.addRowsToPendingDeletes(range.getRows());
     },
->>>>>>> 177307b7
     getCleanSelectedRowData(cell) {
       const selectedRows = this.tabulator.getSelectedRows()
       const rowData = selectedRows?.length ? selectedRows : [cell.getRow()]
