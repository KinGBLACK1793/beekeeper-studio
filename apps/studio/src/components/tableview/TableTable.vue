<template>
  <div
    v-hotkey="keymap"
    class="tabletable flex-col"
    :class="{'view-only': !editable}"
  >
    <EditorModal
      ref="editorModal"
      @save="onSaveEditorModal"
    />
    <template v-if="!table && initialized">
      <div class="no-content" />
    </template>
    <template v-else>
      <row-filter-builder
        v-if="table.columns?.length"
        :columns="table.columns"
        :initial-filters="initialFilters"
        @input="handleRowFilterBuilderInput"
        @submit="triggerFilter"
      />
      <div ref="table" />
      <ColumnFilterModal
        :modal-name="columnFilterModalName"
        :columns-with-filter-and-order="columnsWithFilterAndOrder"
        :has-pending-changes="pendingChangesCount > 0"
        @changed="applyColumnChanges"
      />
    </template>

    <statusbar :mode="statusbarMode">
      <div class="truncate statusbar-info">
        <x-button
          @click.prevent="openProperties"
          class="btn btn-flat btn-icon end"
          title="View Structure"
        >
          Structure <i class="material-icons">north_east</i>
        </x-button>
        <!-- Info -->
        <table-length
          :table="table"
          :connection="connection"
        />
        <a
          @click="refreshTable"
          tabindex="0"
          role="button"
          class="statusbar-item hoverable"
          v-if="lastUpdatedText && !error"
          :title="'Updated' + ' ' + lastUpdatedText"
        >
          <i class="material-icons">update</i>
          <span>{{ lastUpdatedText }}</span>
        </a>
        <span
          v-if="error"
          class="statusbar-item error"
          :title="error.message"
        >
          <i class="material-icons">error_outline</i>
          <span class="">{{ error.title }}</span>
        </span>
      </div>

      <!-- Pagination -->
      <div class="tabulator-paginator">
        <div class="flex-center flex-middle flex">
          <a
            @click="page = page - 1"
            v-tooltip="ctrlOrCmd('left')"
          ><i class="material-icons">navigate_before</i></a>
          <input
            type="number"
            v-model="page"
          >
          <a
            @click="page = page + 1"
            v-tooltip="ctrlOrCmd('right')"
          ><i class="material-icons">navigate_next</i></a>
        </div>
      </div>

      <!-- Pending Edits -->
      <div class="col x4 statusbar-actions flex-right">
        <!-- <div v-if="missingPrimaryKey" class="flex flex-right">
          <span class="statusbar-item">
            <i
            class="material-icons text-danger"
            v-tooltip="'Zero (or multiple) primary keys detected, table editing is disabled.'"
            >warning</i>
          </span>
        </div> -->

        <template v-if="pendingChangesCount > 0">
          <x-button
            class="btn btn-flat"
            @click.prevent="discardChanges"
          >
            Reset
          </x-button>
          <x-buttons class="pending-changes">
            <x-button
              class="btn btn-primary btn-badge btn-icon"
              @click.prevent="saveChanges"
              :title="saveButtonText"
              :class="{'error': !!saveError}"
            >
              <i
                v-if="error"
                class="material-icons "
              >error_outline</i>
              <span
                class="badge"
                v-if="!error"
              >{{ pendingChangesCount }}</span>
              <span>Apply</span>
            </x-button>
            <x-button
              class="btn btn-primary"
              menu
            >
              <i class="material-icons">arrow_drop_down</i>
              <x-menu>
                <x-menuitem @click.prevent="saveChanges">
                  <x-label>Apply</x-label>
                  <x-shortcut value="Control+S" />
                </x-menuitem>
                <x-menuitem @click.prevent="copyToSql">
                  <x-label>Copy to SQL</x-label>
                  <x-shortcut value="Control+Shift+S" />
                </x-menuitem>
              </x-menu>
            </x-button>
          </x-buttons>
        </template>
        <template v-if="!editable">
          <span
            class="statusbar-item item-notice"
            :title="readOnlyNotice"
          >
            <i class="material-icons-outlined">info</i>
            <span> Editing Disabled</span>
          </span>
        </template>

        <!-- Actions -->
        <x-button
          v-tooltip="`${ctrlOrCmd('r')} or F5`"
          class="btn btn-flat"
          title="Refresh table"
          @click="refreshTable"
        >
          <i class="material-icons">refresh</i>
        </x-button>
        <x-button
          class="btn btn-flat"
          v-tooltip="ctrlOrCmd('n')"
          title="Add row"
          @click.prevent="cellAddRow"
        >
          <i class="material-icons">add</i>
        </x-button>
        <x-button
          class="actions-btn btn btn-flat"
          title="actions"
        >
          <i class="material-icons">settings</i>
          <i class="material-icons">arrow_drop_down</i>
          <x-menu>
            <x-menuitem @click="exportTable">
              <x-label>Export whole table</x-label>
            </x-menuitem>

            <x-menuitem @click="exportFiltered">
              <x-label>Export filtered view</x-label>
            </x-menuitem>
            <x-menuitem @click="showColumnFilterModal">
              <x-label>Show or hide columns</x-label>
            </x-menuitem>
            <x-menuitem @click="openQueryTab">
              <x-label>Copy view to SQL</x-label>
            </x-menuitem>
          </x-menu>
        </x-button>
      </div>
    </statusbar>

    <portal to="modals">
      <modal
        class="vue-dialog beekeeper-modal"
        :name="`discard-changes-modal-${tab.id}`"
      >
        <div class="dialog-content">
          <div class="dialog-c-title">
            Confirmation
          </div>
          <div class="modal-form">
            Sorting or Filtering now will discard {{ pendingChangesCount }} pending change(s). Are you sure?
          </div>
        </div>
        <div class="vue-dialog-buttons">
          <button
            class="btn btn-flat"
            type="button"
            @click.prevent="$modal.hide(`discard-changes-modal-${tab.id}`)"
          >
            Cancel
          </button>
          <button
            class="btn btn-primary"
            type="button"
            @click.prevent="forceFilter"
            autofocus
          >
            I'm Sure
          </button>
        </div>
      </modal>
    </portal>
  </div>
</template>

<style>
.item-notice > span {
  overflow: hidden;
  text-overflow: ellipsis;
  white-space: nowrap;
}
</style>

<script lang="ts">
import Vue from 'vue'
import { Tabulator, TabulatorFull } from 'tabulator-tables'
import data_converter from "../../mixins/data_converter";
import DataMutators, { escapeHtml } from '../../mixins/data_mutators'
import { FkLinkMixin } from '@/mixins/fk_click'
import Statusbar from '../common/StatusBar.vue'
import RowFilterBuilder from './RowFilterBuilder.vue'
import ColumnFilterModal from './ColumnFilterModal.vue'
import EditorModal from './EditorModal.vue'
import rawLog from 'electron-log'
import _ from 'lodash'
import TimeAgo from 'javascript-time-ago'
import globals from '@/common/globals';
import {AppEvent} from '../../common/AppEvent';
import { vueEditor } from '@shared/lib/tabulator/helpers';
import NullableInputEditorVue from '@shared/components/tabulator/NullableInputEditor.vue';
import TableLength from '@/components/common/TableLength.vue'
import { mapGetters, mapState } from 'vuex';
import { TableUpdate, TableUpdateResult } from '@/lib/db/models';
import { dialectFor, FormatterDialect } from '@shared/lib/dialects/models'
import { format } from 'sql-formatter';
import { normalizeFilters, safeSqlFormat } from '@/common/utils'
import { TableFilter } from '@/lib/db/models';
<<<<<<< HEAD
import { LanguageData } from '../../lib/editor/languageData'

import { copyRange, copyActionsMenu, commonColumnMenu, createMenuItem } from '@/lib/menu/tableMenu';
=======
import { copyRange, pasteRange, copyActionsMenu, pasteActionsMenu, commonColumnMenu, createMenuItem } from '@/lib/menu/tableMenu';
>>>>>>> bd4df166
const log = rawLog.scope('TableTable')

let draftFilters: TableFilter[] | string | null;

export default Vue.extend({
  components: { Statusbar, ColumnFilterModal, TableLength, RowFilterBuilder, EditorModal },
  mixins: [data_converter, DataMutators, FkLinkMixin],
  props: ["connection", "initialFilters", "active", 'tab', 'table'],
  data() {
    return {
      filters: [],
      headerFilter: true,
      columnsSet: false,
      tabulator: null,
      actualTableHeight: "100%",
      loading: false,

      // table data
      data: null, // array of data
      preLoadScrollPosition: null,
      columnWidths: null,
      //
      response: null,
      limit: 100,
      rawTableKeys: [],
      primaryKeys: null,
      pendingChanges: {
        inserts: [],
        updates: [],
        deletes: []
      },
      queryError: null,
      saveError: null,
      timeAgo: new TimeAgo('en-US'),
      lastUpdated: null,
      lastUpdatedText: null,
      // @ts-expect-error Fix typings
      interval: setInterval(this.setlastUpdatedText, 10000),

      forceRedraw: false,
      rawPage: 1,
      initialized: false,
      internalColumnPrefix: "__beekeeper_internal_",
      internalIndexColumn: "__beekeeper_internal_index",
    };
  },
  computed: {
    ...mapState(['tables', 'tablesInitialLoaded', 'usedConfig', 'database', 'workspaceId']),
    ...mapGetters(['dialectData', 'dialect']),
    columnsWithFilterAndOrder() {
      if (!this.tabulator || !this.table) return []
      const cols = this.tabulator.getColumns()
      const columnNames = this.table.columns.map((c) => c.columnName)
      const typeOf = (f) => this.table.columns.find((c) => c.columnName === f)?.dataType
      return cols
        .filter((c) => columnNames.includes(c.getField()))
        .map((c, idx) => ({
        name: c.getField(),
        dataType: typeOf(c.getField()),
        filter: c.isVisible(),
        order: idx
      }))
    },

    page: {
      set(nu) {
        const newPage = Number(nu)
        if (_.isNaN(newPage) || newPage < 1) return
        this.rawPage = newPage
      },
      get() {
        return this.rawPage
      }
    },
    error() {
      return this.saveError ? this.saveError : this.queryError
    },
    saveButtonText() {
      const result = []
      if (this.saveError) {
        result.push(`${this.saveError.title} -`)
      }
      result.push(`${this.pendingChangesCount} pending changes`)
      return result.join(" ")
    },
    keymap() {
      if (!this.active) return {}
      const result = {}
      result['f5'] = this.refreshTable.bind(this)
      result[this.ctrlOrCmd('right')] = () => {
        const focusingTable = this.tabulator.element.contains(document.activeElement)
        if (!focusingTable) this.page++
      }
      result[this.ctrlOrCmd('left')] = () => {
        const focusingTable = this.tabulator.element.contains(document.activeElement)
        if (!focusingTable) this.page--
      }
      result[this.ctrlOrCmd('r')] = this.refreshTable.bind(this)
      result[this.ctrlOrCmd('n')] = this.cellAddRow.bind(this)
      result[this.ctrlOrCmd('s')] = this.saveChanges.bind(this)
      result[this.ctrlOrCmd('shift+s')] = this.copyToSql.bind(this)
      result[this.ctrlOrCmd('c')] = this.copySelection.bind(this)
      result[this.ctrlOrCmd('v')] = this.pasteSelection.bind(this)
      result[this.ctrlOrCmd('d')] = this.cloneSelection.bind(this, undefined)
      result['delete'] = this.deleteTableSelection.bind(this)
      return result
    },

    tableHolder() {
      return this.$el.querySelector('.tabulator-tableholder')
    },
    allColumnsSelected() {
      return this.columnsWithFilterAndOrder.every((column) => column.filter)
    },
    hiddenColumnCount() {
      return this.columnsWithFilterAndOrder.filter((c) => !c.filter).length
    },
    pendingChangesCount() {
      return this.pendingChanges.inserts.length
             + this.pendingChanges.updates.length
             + this.pendingChanges.deletes.length
    },
    hasPendingChanges() {
      return this.pendingChangesCount > 0
    },
    hasPendingInserts() {
      return this.pendingChanges.inserts.length > 0
    },
    hasPendingUpdates() {
      return this.pendingChanges.updates.length > 0
    },
    hasPendingDeletes() {
      return this.pendingChanges.deletes.length > 0
    },
    editable() {
      return this.primaryKeys?.length &&
        this.table.entityType === 'table' &&
        !this.dialectData.disabledFeatures?.tableTable
    },
    readOnlyNotice() {
      return this.dialectData.notices?.tableTable ||
        "Tables without a primary key column only support inserts. Editing of existing records is disabled."
    },
    // it's a table, but there's no primary key
    missingPrimaryKey() {
      return this.table.entityType === 'table' && !this.primaryKeys?.length
    },
    statusbarMode() {
      if (this.queryError) return 'failure'
      if (this.pendingChangesCount) return 'editing'
      return null
    },
    tableKeys() {
      const result = {}
      this.rawTableKeys.forEach((item) => {
        if (!result[item.fromColumn]) result[item.fromColumn] = [];
        result[item.fromColumn].push(item);
      })
      return result
    },
    // we can use this to track if column names have been updated and we need
    // to refresh
    tableColumnNames() {
      return this.table?.columns?.map((c) => c.columnName).join("-") || []
    },
    tableColumns() {
      const results = []
      if (!this.table) return []

      const cellMenu = (keyDatas?: any[]) => {
        return (_, cell: Tabulator.CellComponent) => {
          const range = cell.getRange()
          const menu = [
            this.setAsNullMenuItem(range),
            { separator: true },
            ...copyActionsMenu({
              range,
              connection: this.connection,
              table: this.table.name,
              schema: this.table.schema,
            }),
            { separator: true },
            ...pasteActionsMenu(range),
            { separator: true },
            ...this.rowActionsMenu(range),
            this.openEditorMenu(cell),
          ]

          if (keyDatas?.length > 0) {
            menu.push({ separator: true })
            keyDatas.forEach(keyData => {
              menu.push({
                label: createMenuItem(`Go to ${keyData.toTable} (${keyData.toColumn})`),
                action: (e, cell) => this.fkClick(keyData, cell)
              })
            })
          }

          return menu
        }
      }

      const columnMenu = (_, column: Tabulator.ColumnComponent) => {
        const range = column.getRange()
        return [
          this.setAsNullMenuItem(range),
          { separator: true },
          ...copyActionsMenu({
            range,
            connection: this.connection,
            table: this.table.name,
            schema: this.table.schema,
          }),
          { separator: true },
          ...commonColumnMenu,
          {
            label: createMenuItem("Open Column Filter"),
            action: this.showColumnFilterModal
          },
        ]
      }

      // 1. add a column for a real column
      // if a FK, add another column with the link
      // to the FK table.
      this.table.columns.forEach(column => {

        const keyDatas: any[] = Object.entries(this.tableKeys).filter((entry) => entry[0].includes(column.columnName));
        // this needs fixing
        // currently it doesn't fetch the right result if you update the PK
        // because it uses the PK to fetch the result.
        const slimDataType = this.slimDataType(column.dataType)
        const editorType = this.editorType(column.dataType)
        const useVerticalNavigation = editorType === 'textarea'
        const isPK = this.primaryKeys?.length && this.isPrimaryKey(column.columnName)
        const columnWidth = this.table.columns.length > 30 ?
          this.defaultColumnWidth(slimDataType, globals.bigTableColumnWidth) :
          undefined;
        const hasKeyDatas = keyDatas && keyDatas.length > 0

        let headerTooltip = `${column.columnName} ${column.dataType}`
        if (hasKeyDatas) {
          const keyData = keyDatas[0][1];
          if (keyData.length === 1)
            headerTooltip += ` -> ${keyData[0].toTable}(${keyData[0].toColumn})`
          else
            headerTooltip += ` -> ${keyData.map(item => `${item.toTable}(${item.toColumn})`).join(', ').replace(/, (?![\s\S]*, )/, ', or ')}`
        } else if (isPK) {
          headerTooltip += ' [Primary Key]'
        }

        let cssClass: string;
        if (isPK) {
          cssClass = 'primary-key';
        } else if (hasKeyDatas) {
          cssClass = 'foreign-key';
        }

        // if column has a comment, add it to the tooltip
        if (column.comment) {
          headerTooltip += `<br/> ${escapeHtml(column.comment)}`
        }

        const result = {
          title: column.columnName,
          field: column.columnName,
          titleFormatter: this.headerFormatter,
          titleFormatterParams: {
            columnName: column.columnName,
            dataType: column.dataType
          },
          mutatorData: this.resolveTabulatorMutator(column.dataType, dialectFor(this.connection.connectionType)),
          dataType: column.dataType,
          minWidth: globals.minColumnWidth,
          width: columnWidth,
          maxWidth: globals.maxColumnWidth,
          maxInitialWidth: globals.maxInitialWidth,
          cssClass,
          editable: this.cellEditCheck,
          headerSort: true,
          editor: editorType,
          tooltip: this.cellTooltip,
          contextMenu: cellMenu(hasKeyDatas ? keyDatas[0][1] : undefined),
          headerContextMenu: columnMenu,
          headerMenu: columnMenu,
          headerTooltip: headerTooltip,
          cellEditCancelled: (cell) => cell.getRow().normalizeHeight(),
          formatter: this.cellFormatter,
          formatterParams: {
            fk: hasKeyDatas && keyDatas[0][1],
            fkOnClick: hasKeyDatas && ((e, cell) => this.fkClick(keyDatas[0][1][0], cell)),
          },
          editorParams: {
            verticalNavigation: useVerticalNavigation ? 'editor' : undefined,
            search: true,
            allowEmpty: true,
            preserveObject: column.dataType.startsWith('_'),
            onPreserveObjectFail: (value: unknown) => {
              log.error('Failed to preserve object for', value)
              return true
            },
            // elementAttributes: {
            //   maxLength: column.columnLength // TODO
            // }
          },
        }

        if (/^(bool|boolean)$/i.test(column.dataType)) {
          const trueVal = this.dialectData.boolean?.true ?? true
          const falseVal = this.dialectData.boolean?.false ?? false
          const values = [falseVal, trueVal]
          if (column.nullable) values.push({ label: '(NULL)', value: null })
          result.editorParams['values'] = values
        }

        results.push(result)
      });

      // add internal index column
      const result = {
        title: this.internalIndexColumn,
        field: this.internalIndexColumn,
        maxWidth: globals.maxColumnWidth,
        maxInitialWidth: globals.maxInitialWidth,
        editable: false,
        cellEditCancelled: cell => cell.getRow().normalizeHeight(),
        formatter: this.cellFormatter,
        visible: false,
        clipboard: false,
        print: false,
        download: false
      }
      results.push(result)

      return results
    },

    tableId() {
      // the id for a tabulator table
      if (!this.usedConfig.id) return null;
      return `workspace-${this.workspaceId}.connection-${this.usedConfig.id}.db-${this.database || 'none'}.schema-${this.table.schema || 'none'}.table-${this.table.name}`
    },
    persistenceOptions() {
      // return {}
      if (!this.tableId) return {}

      return {
        persistence: {
          sort: false,
          filter: false,
          group: false,
          columns: ['visible', 'width'],

        },
        persistenceMode: 'local',
        persistenceID: this.tableId,
      }
    },
    initialSort() {
      // FIXME: Don't specify an initial sort order
      // because it can slow down some databases.
      // However - some databases require an 'order by' for limit, so needs some
      // integration tests first.
      if (!this.table?.columns?.length) {
        return [];
      }

      return [{ column: this.table.columns[0].columnName, dir: "asc" }];
    },
    shouldInitialize() {
      return this.tablesInitialLoaded && this.active && !this.initialized
    },
    columnFilterModalName() {
      return `column-filter-modal-${this.tab.id}`
    },
  },

  watch: {
    allColumnsSelected() {
      this.resetPendingChanges()
    },
    shouldInitialize() {
      if (this.shouldInitialize) {
        this.initialize()
      }
    },
    page: _.debounce(function () {
      this.tabulator.setPage(this.page || 1)
    }, 500),
    active() {
      if (!this.tabulator) return;
      if (this.active) {
        this.tabulator.restoreRedraw()
        if (this.forceRedraw) {
          this.forceRedraw = false
          this.$nextTick(() => {
            this.tabulator.redraw(true)
          })
        } else {
          this.$nextTick(() => this.tabulator.redraw())
        }
      } else {
        this.tabulator.blockRedraw()
      }
    },
    async tableColumnNames() {
      if (!this.tabulator) return;

      if (!this.active) this.forceRedraw = true;
      await this.tabulator.setColumns(this.tableColumns)
      await this.refreshTable();
    },
    async lastUpdated() {
      this.setlastUpdatedText()
      const primaryFilter: TableFilter | false = _.isArray(this.filters) &&
        this.filters.find((filter: TableFilter) => this.isPrimaryKey(filter.field));
      let result = 'all'
      if (this.primaryKeys?.length && primaryFilter) {
        log.info("setting scope", primaryFilter.value)
        result = _.truncate(primaryFilter.value.toString())
      } else if (_.isString(this.filters)) {
        result = 'custom'
      }
      this.tab.titleScope = result
      await this.$store.dispatch('tabs/save', this.tab)
    },
    pendingChangesCount() {
      this.tab.unsavedChanges = this.pendingChangesCount > 0
    }
  },
  beforeDestroy() {
    if(this.interval) clearInterval(this.interval)
    if (this.tabulator) {
      this.tabulator.destroy()
    }
  },
  async mounted() {
    if (this.shouldInitialize) {
      this.$nextTick(async() => {
        await this.initialize()
      })
    }
  },
  methods: {
    copySelection() {
      if (!document.activeElement.classList.contains('tabulator-tableholder')) return
      copyRange({ range: this.tabulator.getActiveRange(), type: 'tsv' })
    },
    pasteSelection() {
      if (!document.activeElement.classList.contains('tabulator-tableholder')) return
      pasteRange(this.tabulator.getActiveRange())
    },
    deleteTableSelection(_: Event, range?: Tabulator.RangeComponent) {
      if (!document.activeElement.classList.contains('tabulator-tableholder')) return
      if (!range) range = this.tabulator.getActiveRange()
      this.addRowsToPendingDeletes(range.getRows());
    },
    getCleanSelectedRowData(cell) {
      const selectedRows = this.tabulator.getSelectedRows()
      const rowData = selectedRows?.length ? selectedRows : [cell.getRow()]
      const clean = rowData.map((row) => {
        const m = this.modifyRowData(row.getData())
        return this.$bks.cleanData(m, this.tableColumns)
      })
      return clean;
    },
    headerFormatter(_cell, formatterParams) {
      const { columnName, dataType } = formatterParams
      return `
        <span class="title">
          ${escapeHtml(columnName)}
          <span class="badge">${dataType}</span>
        </span>`
    },
    maybeScrollAndSetWidths() {
      if (this.columnWidths) {
        try {
          this.tabulator.blockRedraw()
          this.columnWidths.forEach(({ field, width}) => {
            const col = this.tabulator.getColumn(field)
            if (col) col.setWidth(width)
          })
          this.columnWidths = null
        } catch (ex) {
          console.error("error setting widths", ex)
        } finally {
          this.tabulator.restoreRedraw()
        }
      }
      if (this.preLoadScrollPosition) {
        this.tableHolder.scrollLeft = this.preLoadScrollPosition
        this.preLoadScrollPosition = null
      }
    },
    async close() {
      this.$root.$emit(AppEvent.closeTab)
    },
    isPrimaryKey(column) {
      return this.primaryKeys.includes(column);
    },
    async initialize() {
      this.initialized = true
      this.resetPendingChanges()
      await this.$store.dispatch('updateTableColumns', this.table)
      this.rawTableKeys = await this.connection.getTableKeys(this.table.name, this.table.schema)
      const rawPrimaryKeys = await this.connection.getPrimaryKeys(this.table.name, this.table.schema);
      this.primaryKeys = rawPrimaryKeys.map((key) => key.columnName);
      this.filters = normalizeFilters(this.initialFilters || [])

      this.tabulator = new TabulatorFull(this.$refs.table, {
        spreadsheet: true,
        height: this.actualTableHeight,
        columns: this.tableColumns,
        nestedFieldSeparator: false,
        placeholder: "No Data",
        renderHorizontal: 'virtual',
        ajaxURL: "http://fake",
        sortMode: 'remote',
        filterMode: 'remote',
        dataLoaderError: `<span style="display:inline-block">Error loading data, see error below</span>`,
        pagination: true,
        paginationMode: 'remote',
        paginationSize: this.limit,
        paginationElement: this.$refs.paginationArea,
        paginationButtonCount: 0,
        initialSort: this.initialSort,
        initialFilter: this.initialFilters ?? [{}],
        ...this.persistenceOptions,

        // callbacks
        ajaxRequestFunc: this.dataFetch,
        index: this.internalIndexColumn,
        keybindings: {
          scrollToEnd: false,
          scrollToStart: false,
          scrollPageUp: false,
          scrollPageDown: false
        },
        spreadsheetRowHeader: {
          contextMenu: (_, cell: Tabulator.CellComponent) => {
            const range = cell.getRange()
            return [
              this.setAsNullMenuItem(range),
              { separator: true },
              ...copyActionsMenu({
                range,
                connection: this.connection,
                table: this.table.name,
                schema: this.table.schema,
              }),
              { separator: true },
              ...this.rowActionsMenu(range),
            ]
          },
          headerContextMenu: (_, column: Tabulator.ColumnComponent) => {
            const range = column.getRange()
            return [
              this.setAsNullMenuItem(range),
              { separator: true },
              ...copyActionsMenu({
                range,
                connection: this.connection,
                table: this.table.name,
                schema: this.table.schema,
              }),
              { separator: true },
              ...commonColumnMenu,
              {
                label: createMenuItem("Open Column Filter"),
                action: this.showColumnFilterModal,
              },
            ]
          }
        },
      });
      this.tabulator.on('cellEdited', this.cellEdited)
      this.tabulator.on('dataProcessed', this.maybeScrollAndSetWidths)

      this.$nextTick(() => {
        if (this.$refs.valueInput) {
          this.$refs.valueInput.focus()
        }
      })
    },
    rowActionsMenu(range: Tabulator.RangeComponent) {
      const rowRangeLabel = `${range.getTop() + 1} - ${range.getBottom() + 1}`
      return [
        {
          label:
            range.getTop() === range.getBottom()
              ? createMenuItem("Clone row")
              : createMenuItem(`Clone rows ${rowRangeLabel}`),
          action: this.cellCloneRow.bind(this),
          disabled: !this.editable,
        },
        {
          label:
            range.getTop() === range.getBottom()
              ? createMenuItem("Delete row", "Delete")
              : createMenuItem(`Delete rows ${rowRangeLabel}`, "Delete"),
          action: () => {
            this.tabulator.rowManager.element.focus()
            this.deleteTableSelection(undefined, range)
          },
          disabled: !this.editable,
        },
      ]
    },
    setAsNullMenuItem(range: Tabulator.RangeComponent) {
      return {
        label: createMenuItem("Set as NULL"),
        action: () => range.getCells().map((cell) => {
          if (!this.isPrimaryKey(cell.getField())) cell.setValue(null);
        }),
        disabled: !this.editable,
      }
    },
    openEditorMenu(cell: Tabulator.CellComponent) {
      return {
        label: createMenuItem("Open cell in Editor"),
        disabled: (cell: Tabulator.CellComponent) => !this.editable && !this.insertionCellCheck(cell),
        action: () => {
          if (this.isPrimaryKey(cell.getField())) return
          this.$refs.editorModal.openModal(cell.getValue(), undefined, cell)
        }
      }
    },
    onSaveEditorModal(content: string, _: LanguageData, cell: Tabulator.CellComponent){
      cell.setValue(content)
    },
    openProperties() {
      this.$root.$emit(AppEvent.openTableProperties, { table: this.table })
    },
    buildPendingInserts() {
      if (!this.table) return
      const inserts = this.pendingChanges.inserts.map((item) => {
        const columnNames = this.table.columns.map((c) => c.columnName)
        const rowData = item.row.getData()
        const result = {}
        columnNames.forEach((c) => {
          const d = rowData[c]
          if (this.isPrimaryKey(c) && !d) {
            // do nothing
          } else {
            result[c] = d
          }
        })
        return {
          table: this.table.name,
          schema: this.table.schema,
          data: [result]
        }
      })
      return inserts
    },
    /**
     * Converts a TableUpdateResult to data that is consumed by Tabulator.updateData
     */
    convertUpdateResult(result: TableUpdateResult) {
      return result.map((row: Record<string, any>) => {
        const internalIndex = this.primaryKeys.map((k: string) => row[k]).join(",");
        return { ...row, [this.internalIndexColumn]: internalIndex };
      });
    },
    defaultColumnWidth(slimType, defaultValue) {
      const chunkyTypes = ['json', 'jsonb', 'blob', 'text', '_text', 'tsvector']
      if (chunkyTypes.includes(slimType)) return globals.largeFieldWidth
      return defaultValue
    },
    // TODO: this is not attached to anything. but it might be needed?
    allowHeaderSort(column) {
      if(!column.dataType) return true
      if(column.dataType.startsWith('json')) return false
      return true
    },
    slimDataType(dt) {
      if (!dt) return null
      if(dt === 'bit(1)') return dt
      return dt.split("(")[0]
    },
    editorType(dt) {
      const ne = vueEditor(NullableInputEditorVue)
      switch (dt?.toLowerCase() ?? '') {
        case 'text':
        case 'json':
        case 'jsonb':
        case 'bytea':
        case 'tsvector':
          return 'textarea'
        case 'bool':
        case 'boolean':
          return 'select'
        default: return ne
      }
    },
    cellEditCheck(cell: Tabulator.CellComponent) {
      if (this.insertionCellCheck(cell)) return true;

      // check this first because it is easy
      if (!this.editable) return false

      const pendingInsert = _.find(this.pendingChanges.inserts, { row: cell.getRow() })

      if (pendingInsert) {
        return true
      }

      const rowData = cell.getRow().getData()
      const primaryKeys = Object.keys(rowData).filter((k) => this.isPrimaryKey(k))
        .map((key) => ({
          column: key,
          value: rowData[key]
        }))
      const pendingDelete = _.find(this.pendingChanges.deletes, (item) => _.isEqual(item.primaryKeys, primaryKeys))

      return this.editable && !this.isPrimaryKey(cell.getField()) && !pendingDelete
    },
    insertionCellCheck(cell: Tabulator.CellComponent) {
      const pendingInsert = _.find(this.pendingChanges.inserts, { row: cell.getRow() });
      return pendingInsert
        ? this.table.entityType === 'table' && !this.dialectData.disabledFeatures?.tableTable
        : false;
    },
    cellEdited(cell) {
      const pkCells = cell.getRow().getCells().filter(c => this.isPrimaryKey(c.getField()))

      // some number fields were being converted to strings so were triggered the cellEdited event because tabulator probably `===` stuff
      // If the cell value does fall into this, we don't want anything edited.
      if (cell.getOldValue() == cell.getValue()) {
        return
      }

      if (!pkCells) {
        this.$noty.error("Can't edit column -- couldn't figure out primary key")
        // cell.setValue(cell.getOldValue())
        cell.restoreOldValue()
        return
      }
      // Dont handle cell edit if made on a pending insert
      const pendingInsert = _.find(this.pendingChanges.inserts, { row: cell.getRow() })
      if (pendingInsert) {
        pendingInsert.data = pendingInsert.row.getData()
        return
      }

      const column = this.table.columns.find(c => c.columnName === cell.getField())
      const pkValues = pkCells.map((cell) => cell.getValue()).join('-')
      const key = `${pkValues}-${cell.getField()}`

      cell.getElement().classList.add('edited')
      const currentEdit = _.find(this.pendingChanges.updates, { key: key })

      if (currentEdit?.oldValue == cell.getValue()) {
        this.$set(this.pendingChanges, 'updates', _.without(this.pendingChanges.updates, currentEdit))
        cell.getElement().classList.remove('edited')
        return
      }

      const primaryKeys = pkCells.map((cell) => {
        return {
          column: cell.getField(),
          value: cell.getValue()
        }
      })
      if (currentEdit) {
        currentEdit.value = cell.getValue()
      } else {
        const payload: TableUpdate & { key: string, oldValue: any, cell: any } = {
          key: key,
          table: this.table.name,
          schema: this.table.schema,
          column: cell.getField(),
          columnType: column ? column.dataType : undefined,
          primaryKeys,
          oldValue: cell.getOldValue(),
          cell: cell,
          value: cell.getValue(0)
        }
        // remove existing pending updates with identical pKey-column combo
        let pendingUpdates = _.reject(this.pendingChanges.updates, { 'key': payload.key })
        pendingUpdates.push(payload)
        this.$set(this.pendingChanges, 'updates', pendingUpdates)
      }
    },
    cloneSelection(range?: Tabulator.RangeComponent) {
      if (!range) range = this.tabulator.getActiveRange()

      range.getRows().forEach((row) => {
        const data = { ...row.getData() }
        const dataParsed = Object.keys(data).reduce((acc, d) => {
          if (!this.primaryKeys?.includes(d)) {
            acc[d] = data[d]
          }
          return acc
        }, {})

        this.tabulator.addRow(dataParsed, true).then(row => {
          this.addRowToPendingInserts(row)
          this.tabulator.scrollToRow(row, 'center', true)
        })

      })
    },
    cellCloneRow(_, cell: Tabulator.CellComponent) {
      this.cloneSelection(cell.getRange())
    },
    cellAddRow() {
      if (this.dialectData.disabledFeatures?.tableTable) {
        return;
      }
      this.tabulator.addRow({}, true).then(row => {
        this.addRowToPendingInserts(row)
        this.tabulator.scrollToRow(row, 'center', true)
      })
    },
    addRowToPendingInserts(row) {
      row.getElement().classList.add('inserted')

      const payload = {
        table: this.table.name,
        row: row,
        schema: this.table.schema,
        pkColumn: this.primaryKeys
      }

      this.pendingChanges.inserts.push(payload)
    },
    addRowsToPendingDeletes(rows: Tabulator.RowComponent[]) {
      if (!this.primaryKeys) {
        this.$noty.error("Can't delete row -- couldn't figure out primary key")
        return
      }

      if (this.hasPendingInserts) {
        const matchingInserts = this.pendingChanges.inserts.filter((insert) => rows.includes(insert.row))
        if (matchingInserts.length > 0) {
          this.$set(this.pendingChanges, 'inserts', this.pendingChanges.inserts.filter((insert) => !rows.includes(insert.row)))
          matchingInserts.forEach((insert) => insert.row.delete())
          return
        }
      }

      const discardedUpdates = []
      const payloads = []

      rows.forEach((row) => {
        const primaryKeys = []

        this.primaryKeys.forEach((pk: string) => {
          const cell = row.getCell(pk)
          const isBinary = cell.getColumn().getDefinition().dataType.toUpperCase().includes('BINARY')
          primaryKeys.push({
            column: cell.getField(),
            value: isBinary ? Buffer.from(cell.getValue(), 'hex') : cell.getValue()
          })
        })

        const matchingPrimaryKeys =  (update) => _.isEqual(update.primaryKeys, payload.primaryKeys)

        const filteredUpdates = _.filter(this.pendingChanges.updates, matchingPrimaryKeys)
        discardedUpdates.push(...filteredUpdates)

        const payload = {
          table: this.table.name,
          row,
          schema: this.table.schema,
          primaryKeys,
        }

        payloads.push(payload)

        row.getElement().classList.add('deleted')

        if (!_.find(this.pendingChanges.deletes, matchingPrimaryKeys)) {
          this.pendingChanges.deletes.push(payload)
        }
      })

      // remove pending updates for the row marked for deletion
      discardedUpdates.forEach(update => this.discardColumnUpdate(update))

      this.$set(this.pendingChanges, 'updates', _.without(this.pendingChanges.updates, discardedUpdates))
    },
    resetPendingChanges() {
      this.pendingChanges = {
        inserts: [],
        updates: [],
        deletes: []
      }
    },
    async copyToSql() {
      this.saveError = null

      try {
        const changes = {
          inserts: this.buildPendingInserts(),
          updates: this.pendingChanges.updates,
          deletes: this.pendingChanges.deletes
        }
        const sql = this.connection.applyChangesSql(changes)
        const formatted = format(sql, { language: FormatterDialect(this.dialect) })
        this.$root.$emit(AppEvent.newTab, formatted)
      } catch(ex) {
        console.error(ex);
        this.pendingChanges.updates.forEach(edit => {
            edit.cell.getElement().classList.add('edit-error')
        })

        this.pendingChanges.inserts.forEach(insert => {
          insert.row.getElement().classList.add('edit-error')
        })

        this.saveError = {
          title: ex.message,
          message: ex.message,
          ex
        }
        this.$noty.error(ex.message)

        return
      } finally {
        if (!this.active)
          this.forceRedraw = true
      }
    },
    async saveChanges() {
        this.saveError = null

        let replaceData = false

        try {

          const payload = {
            inserts: this.buildPendingInserts(),
            updates: this.pendingChanges.updates,
            deletes: this.pendingChanges.deletes
          }

          const result = await this.connection.applyChanges(payload)
          const updateIncludedPK = this.pendingChanges.updates.find(e => e.column === e.pkColumn)

          if (updateIncludedPK || this.hasPendingInserts || this.hasPendingDeletes) {
            replaceData = true
          } else if (this.hasPendingUpdates) {
            this.tabulator.clearCellEdited()
            this.tabulator.updateData(this.convertUpdateResult(result))
            this.pendingChanges.updates.forEach(edit => {
              edit.cell.getElement().classList.remove('edited')
              edit.cell.getElement().classList.add('edit-success')
              setTimeout(() => {
                if (edit.cell.getElement()) {
                  edit.cell.getElement().classList.remove('edit-success')
                }
              }, 1000)
            })
          }

          if (replaceData) {
            const niceChanges = pluralize('change', this.pendingChangesCount, true)
            this.$noty.success(`${niceChanges} successfully applied`)
            this.tabulator.replaceData()
          }

          this.resetPendingChanges()


        } catch (ex) {
          this.pendingChanges.updates.forEach(edit => {
              edit.cell.getElement().classList.add('edit-error')
          })


          this.pendingChanges.inserts.forEach(insert => {
            insert.row.getElement().classList.add('edit-error')
          })

          this.saveError = {
            title: ex.message,
            message: ex.message,
            ex
          }
          this.$noty.error(ex.message)

          return
        } finally {
          if (!this.active) {
            this.forceRedraw = true
          }
        }
    },
    discardChanges() {
      this.saveError = null

      this.pendingChanges.inserts.forEach(insert => this.tabulator.deleteRow(insert.row))

      this.pendingChanges.updates.forEach(edit => this.discardColumnUpdate(edit))

      this.pendingChanges.deletes.forEach(pendingDelete => {
        pendingDelete.row.getElement().classList.remove('deleted')
      })

      this.resetPendingChanges()
    },
    discardColumnUpdate(pendingUpdate) {
      pendingUpdate.cell.setValue(pendingUpdate.oldValue)
      pendingUpdate.cell.getElement().classList.remove('edited')
      pendingUpdate.cell.getElement().classList.remove('edit-error')
    },
    openQueryTab() {
      const page = this.tabulator.getPage();
      const orderBy = [
        _.pick(this.tabulator.getSorters()[0], ["field", "dir"]),
      ];
      const limit = this.tabulator.getPageSize() ?? this.limit;
      const offset = (this.tabulator.getPage() - 1) * limit;
      const selects = ["*"];

      // like if you change a filter
      if (page && page !== this.page) {
        this.page = page;
      }

      this.connection.selectTopSql(
        this.table.name,
        offset,
        limit,
        orderBy,
        this.filters,
        this.table.schema,
        selects
      ).then((query: string) => {
        const language = FormatterDialect(this.dialect);
        const formatted = safeSqlFormat(query, { language });
        this.$root.$emit(AppEvent.newTab, formatted);
      }).catch((e: unknown) => {
        log.error("Error opening query tab:", e);
        this.$noty.error("Unable to open query tab. See dev console for details.");
      });
    },
    showColumnFilterModal() {
      this.$modal.show(this.columnFilterModalName)
    },
    triggerFilter(filters: TableFilter[] | string | null) {
      if (this.pendingChangesCount > 0) {
        draftFilters = filters
        this.$modal.show(`discard-changes-modal-${this.tab.id}`)
        return;
      }
      this.filters = filters
      this.tabulator?.setData()
    },
    dataFetch(_url, _config, params) {
      // this conforms to the Tabulator API
      // for ajax requests. Except we're just calling the database.
      // we're using paging so requires page info
      log.info("fetch params", params)
      let offset = 0;
      let limit = this.limit;
      let orderBy = null;
      let filters = this.filters

      if (params.sort) {
        orderBy = params.sort
      }

      if (params.size) {
        limit = params.size
      }

      if (params.page) {
        offset = (params.page - 1) * limit;
      }

      // like if you change a filter
      if (params.page && params.page !== this.page) {
        this.page = params.page
      }

      log.info("filters", filters)

      const result = new Promise((resolve, reject) => {
        (async () => {
          try {

            // lets just make column selection a front-end only thing
            const selects = ['*']
            const response = await this.connection.selectTop(
              this.table.name,
              offset,
              limit,
              orderBy,
              filters,
              this.table.schema,
              selects,
            );

            if (_.xor(response.fields, this.table.columns.map(c => c.columnName)).length > 0) {
              log.debug('table has changed, updating')
              await this.$store.dispatch('updateTableColumns', this.table)
            }

            const r = response.result;
            this.response = response
            this.resetPendingChanges()
            this.clearQueryError()

            // fill internal index column with primary keys
            r.forEach(row => {
              const primaryValues = this.primaryKeys.map(key => row[key]);
              row[this.internalIndexColumn] = primaryValues.join(",");
            });

            const data = this.dataToTableData({ rows: r }, this.tableColumns, offset);
            this.data = Object.freeze(data)
            this.lastUpdated = Date.now()
            this.preLoadScrollPosition = this.tableHolder.scrollLeft
            this.columnWidths = this.tabulator.getColumns().map((c) => {
              return { field: c.getField(), width: c.getWidth()}
            })
            resolve({
              last_page: 1,
              data
            });
          } catch (error) {
            reject(error.message);
            this.queryError = {
              title: error.message,
              message: error.message
            }
            this.$nextTick(() => {
              this.tabulator.clearData()
            })
          } finally {
            if (!this.active) {
              this.forceRedraw = true
            }
          }
        })();
      });
      return result;
    },
    setlastUpdatedText() {
      if (!this.lastUpdated) return null
      this.lastUpdatedText = this.timeAgo.format(this.lastUpdated)
    },
    setQueryError(title, message) {
      this.queryError = {
        title: title,
        message: message
      }
    },
    clearQueryError() {
      this.queryError = null
    },
    async refreshTable() {
      if (!this.tabulator) return;

      log.debug('refreshing table')
      const page = this.tabulator.getPage()
      await this.tabulator.replaceData()
      this.tabulator.setPage(page)
      if (!this.active) this.forceRedraw = true
    },
    exportTable() {
      this.trigger(AppEvent.beginExport, { table: this.table })
    },
    exportFiltered() {
      this.trigger(AppEvent.beginExport, {table: this.table, filters: this.filters} )
    },
    modifyRowData(data) {
      if (_.isArray(data)) {
        return data.map((item) => this.modifyRowData(item))
      }
      const output = {};
      const keys = Object.keys(data);

      for(const key of keys) {
        // skip internal columns
        if(key.startsWith(this.internalColumnPrefix)) continue;
        if(key.endsWith('--bks')) continue

        output[key] = data[key];
      }

      return output;
    },
    applyColumnChanges(columns) {
      if (!this.tabulator) return;

      this.tabulator.blockRedraw();

      columns.forEach(({name, filter}) => {
        if(filter) this.tabulator.showColumn(name)
        else this.tabulator.hideColumn(name)
      })

      this.tabulator.restoreRedraw();

      this.tabulator.redraw(true)
    },
    forceFilter() {
      this.discardChanges();
      this.triggerFilter(draftFilters);
      this.$modal.hide(`discard-changes-modal-${this.tab.id}`);
    },
    handleRowFilterBuilderInput(filters: TableFilter[]) {
      this.tab.setFilters(filters)
      this.debouncedSaveTab(this.tab)
    },
    debouncedSaveTab: _.debounce(function(tab) {
      this.$store.dispatch('tabs/save', tab)
    }, 300),
  }
});
</script><|MERGE_RESOLUTION|>--- conflicted
+++ resolved
@@ -253,13 +253,9 @@
 import { format } from 'sql-formatter';
 import { normalizeFilters, safeSqlFormat } from '@/common/utils'
 import { TableFilter } from '@/lib/db/models';
-<<<<<<< HEAD
 import { LanguageData } from '../../lib/editor/languageData'
 
-import { copyRange, copyActionsMenu, commonColumnMenu, createMenuItem } from '@/lib/menu/tableMenu';
-=======
 import { copyRange, pasteRange, copyActionsMenu, pasteActionsMenu, commonColumnMenu, createMenuItem } from '@/lib/menu/tableMenu';
->>>>>>> bd4df166
 const log = rawLog.scope('TableTable')
 
 let draftFilters: TableFilter[] | string | null;
