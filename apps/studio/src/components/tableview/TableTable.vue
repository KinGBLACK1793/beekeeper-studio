--- conflicted
+++ resolved
@@ -243,7 +243,7 @@
 import helpers from '@shared/lib/tabulator'
 import { vueEditor } from '@shared/lib/tabulator/helpers';
 import NullableInputEditorVue from '@shared/components/tabulator/NullableInputEditor.vue'
-import DatePickerEditorVue from '@shared/components/tabulator/DateTimePickerEditor.vue'
+import DateTimePickerEditorVue from '@shared/components/tabulator/DateTimePickerEditor.vue'
 import TableLength from '@/components/common/TableLength.vue'
 import { mapGetters, mapState } from 'vuex';
 import { TableUpdate, TableUpdateResult } from '@/lib/db/models';
@@ -251,11 +251,7 @@
 import { format } from 'sql-formatter';
 import { normalizeFilters, safeSqlFormat } from '@/common/utils'
 import { TableFilter } from '@/lib/db/models';
-<<<<<<< HEAD
-import DateTimePickerEditorVue from '@shared/components/tabulator/DateTimePickerEditor.vue';
-=======
 import { copyRange, copyActionsMenu, commonColumnMenu, createMenuItem } from '@/lib/menu/tableMenu';
->>>>>>> bbeff863
 const log = rawLog.scope('TableTable')
 
 let draftFilters: TableFilter[] | string | null;
@@ -362,159 +358,6 @@
       result['delete'] = this.deleteTableSelection.bind(this)
       return result
     },
-<<<<<<< HEAD
-    headerContextMenu() {
-      return [
-        {
-          label: '<x-menuitem><x-label>Resize all columns to match</x-label></x-menuitem>',
-          action: (_e, column: Tabulator.ColumnComponent) => {
-            try {
-              this.tabulator.blockRedraw()
-              const columns = this.tabulator.getColumns()
-              columns.forEach((col) => {
-                col.setWidth(column.getWidth())
-              })
-            } catch (error) {
-              console.error(error)
-            } finally {
-              this.tabulator.restoreRedraw()
-            }
-          }
-        },
-        {
-          label: '<x-menuitem><x-label>Resize all columns to fit content</x-label></x-menuitem>',
-          action: (_e, _column: Tabulator.ColumnComponent) => {
-            try {
-              this.tabulator.blockRedraw()
-              const columns = this.tabulator.getColumns()
-              columns.forEach((col) => {
-                col.setWidth(true)
-              })
-            } catch (error) {
-              console.error(error)
-            } finally {
-              this.tabulator.restoreRedraw()
-            }
-          }
-        },
-        {
-          label: '<x-menuitem><x-label>Resize all columns to fixed width</x-label></x-menuitem>',
-          action: (_e, _column: Tabulator.ColumnComponent) => {
-            try {
-              this.tabulator.blockRedraw()
-              const columns = this.tabulator.getColumns()
-              columns.forEach((col) => {
-                col.setWidth(200)
-              })
-              // const layout = this.tabulator.getColumns().map((c: CC) => ({
-              //   field: c.getField(),
-              //   width: c.getWidth(),
-              // }))
-              // this.tabulator.setColumnLayout(layout)
-              // this.tabulator.redraw(true)
-            } catch (error) {
-              console.error(error)
-            } finally {
-              this.tabulator.restoreRedraw()
-            }
-          }
-        }
-      ]
-    },
-    // row only actions
-    rowHandleContextMenu() {
-      return [
-        {
-          label: `<x-menuitem><x-label>Copy row(s) as JSON</x-label></x-menuitem>`,
-          action: (_e, cell) => {
-            const clean = this.getCleanSelectedRowData(cell)
-            this.$native.clipboard.writeText(JSON.stringify(clean))
-          }
-        },
-        {
-          label: '<x-menuitem><x-label>Copy row(s) as TSV for Excel</x-label></x-menuitem>',
-          action: (_e, cell) => {
-            const clean = this.getCleanSelectedRowData(cell)
-            this.$native.clipboard.writeText(Papa.unparse(clean, { header: false, delimiter: "\t", quotes: true, escapeFormulae: true }))
-          }
-        },
-        {
-          label: '<x-menuitem><x-label>Copy row(s) as Markdown</x-label></x-menuitem>',
-          action: (_e, cell) => {
-            const fixed = this.getCleanSelectedRowData(cell)
-
-            if (fixed.length) {
-              const headers = Object.keys(fixed[0])
-              return this.$native.clipboard.writeText(markdownTable([
-                headers,
-                ...fixed.map((item) => Object.values(item)),
-              ]))
-            }
-          }
-        },
-        {
-          label: '<x-menuitem><x-label>Copy row(s) as SQL</x-label></x-menuitem>',
-          action: async (_e, cell) => {
-
-            const fixed = this.getCleanSelectedRowData(cell)
-
-            const tableInsert = {
-              table: this.table.name,
-              schema: this.table.schema,
-              data: fixed,
-            }
-            const query = await this.connection.getInsertQuery(tableInsert)
-            this.$native.clipboard.writeText(query)
-          }
-        },
-        { separator: true },
-        {
-          label: '<x-menuitem><x-label>Clone row(s)</x-label></x-menuitem>',
-          action: this.cellCloneRow.bind(this),
-          disabled: !this.editable
-        },
-        {
-          label: '<x-menuitem><x-label>Delete row(s)</x-label></x-menuitem>',
-          action: (_e, cell) => {
-            let selectedRows = this.tabulator.getSelectedRows()
-            if (!selectedRows.length) selectedRows = [cell.getRow()]
-            selectedRows.forEach((row) => this.addRowToPendingDeletes(row))
-          },
-          disabled: !this.editable
-        },
-      ]
-    },
-    cellContextMenu() {
-
-      const menuItem = (text: string) => `<x-menuitem><x-label>${text}</x-label></x-menuitem>`
-
-      return [
-        {
-          label: menuItem('Copy'),
-          action: (_e, cell: Tabulator.CellComponent) => {
-            this.copyCell(cell)
-          }
-        },
-        {
-          label: menuItem("Set as NULL"),
-          action: (_e, cell: Tabulator.CellComponent) => {
-            if (this.isPrimaryKey(cell.getField())) {
-              // do nothing
-            } else {
-              cell.setValue(null);
-            }
-          },
-          disabled: (cell: Tabulator.CellComponent) => !this.editable && !this.insertionCellCheck(cell)
-        },
-        { separator: true },
-        ...this.rowHandleContextMenu
-      ]
-    },
-    filterPlaceholder() {
-      return `Enter condition, eg: name like 'Matthew%'`
-    },
-=======
->>>>>>> bbeff863
     tableHolder() {
       return this.$el.querySelector('.tabulator-tableholder')
     },
