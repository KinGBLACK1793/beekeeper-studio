<template>
  <nav class="list-group flex-col">
    <div class="list-heading row">
<<<<<<< HEAD
      <div class="sub row flex-middle expand">
=======
      <div class="sub row flex-middle noselect">
>>>>>>> add4905b
        <div>Pinned <span class="badge">{{ orderedPins.length }}</span></div>
      </div>
      <div class="row">
        <div class="actions">
          <sidebar-sort-buttons v-model="sort" :sortOptions="sortOptions" noOrder='position' />
        </div>

      </div>
    </div>
<<<<<<< HEAD
    <Draggable
      :options="{handle: '.drag-handle'}"
      v-model="orderedPins"
      tag="div"
      ref="pinContainer"
      class="list-body"
    >
      <div
        class="pin-wrapper"
        v-for="p in orderedPins"
        :key="p.id || p.entity.name"
      >
        <table-list-item
          v-if="p.entityType !== 'routine'"
          :table="p.entity"
          :pinned="true"
          :connection="connection"
          :draggable="true"
          :container="$refs.pinContainer"
          :force-expand="allExpanded"
          :force-collapse="allCollapsed"
          @selected="refreshColumns"
          :no-select="true"
          @contextmenu.prevent.stop="$bks.openMenu({item: p.entity, event: $event, options: tableMenuOptions})"
        />
        <routine-list-item
          v-else
          :container="$refs.pinContainer"
          :draggable="true"
          :routine="p.entity"
          :connection="connection"
          :pinned="true"
          :force-expand="allExpanded"
          :force-collapse="allCollapsed"
          @contextmenu.prevent.stop="$bks.openMenu({item: p.entity, event: $event, options: routineMenuOptions})"
        />
=======
    <Draggable :options="{ handle: '.drag-handle' }" v-model="orderedPins" tag="div" ref="pinContainer" class="list-body">
      <div class="pin-wrapper" v-for="p in orderedPins" :key="p.id || p.entity.name">
        <table-list-item v-if="p.entityType !== 'routine'" :table="p.entity" :pinned="true" :connection="connection"
          :draggable="sort.field === 'position'" :container="$refs.pinContainer" :forceExpand="allExpanded"
          :forceCollapse="allCollapsed" @selected="refreshColumns" :noSelect="true"
          @contextmenu.prevent.stop="$bks.openMenu({ item: p.entity, event: $event, options: tableMenuOptions })" />
        <routine-list-item v-else :container="$refs.pinContainer" :draggable="sort.field === 'position'"
          :routine="p.entity" :connection="connection" :pinned="true" :forceExpand="allExpanded"
          :forceCollapse="allCollapsed"
          @contextmenu.prevent.stop="$bks.openMenu({ item: p.entity, event: $event, options: routineMenuOptions })" />

>>>>>>> add4905b
      </div>
    </Draggable>
  </nav>
</template>
<script lang="ts">
import _ from 'lodash'
import Draggable from 'vuedraggable'
import { PinnedEntity } from '@/common/appdb/models/PinnedEntity'
import RoutineListItem from '@/components/sidebar/core/table_list/RoutineListItem.vue'
import TableListItem from '@/components/sidebar/core/table_list/TableListItem.vue'
import Vue from 'vue'
import TableListContextMenus from '@/mixins/TableListContextMenus'
import SidebarSortButtons from '@/components/common/SidebarSortButtons.vue'
export default Vue.extend({
  components: { RoutineListItem, Draggable, TableListItem, SidebarSortButtons },
  mixins: [TableListContextMenus],
  props: [
    'allExpanded', 'allCollapsed', 'connection'
  ],
  data: () => ({
    sort: { field: 'position', order: 'asc' },
    sortOptions: {
      position: 'Drag & Drop',
      entityName: 'Alphanumeric'
    }
  }),
  computed: {
    orderedPins: {
      get(): PinnedEntity[] {
        const raw: PinnedEntity[] = this.$store.getters['pins/orderedPins']
        let result = _.sortBy(raw, this.sort.field)
        if (this.sort.order === 'desc' && this.sort.field !== 'position') return result.reverse()
        return result;
      },
      set(pins: PinnedEntity[]) {
        this.$store.dispatch('pins/reorder', pins)
      }
    }
  },
  watch: {
    sort() {
      this.$settings.set('pinSortField', this.sort.field)
      this.$settings.set('pinSortOrder', this.sort.order)
    }
  },
  async mounted() {
    const [field, order] = await Promise.all([
      this.$settings.get('pinSortField', 'position'),
      this.$settings.get('pinSortOrder', 'asc')
    ])
    this.sort = { field, order }
  },
  methods: {
    refreshColumns(table) {
      this.$store.dispatch('updateTableColumns', table)
    },
  }

})
</script><|MERGE_RESOLUTION|>--- conflicted
+++ resolved
@@ -1,11 +1,7 @@
 <template>
   <nav class="list-group flex-col">
     <div class="list-heading row">
-<<<<<<< HEAD
-      <div class="sub row flex-middle expand">
-=======
       <div class="sub row flex-middle noselect">
->>>>>>> add4905b
         <div>Pinned <span class="badge">{{ orderedPins.length }}</span></div>
       </div>
       <div class="row">
@@ -15,44 +11,6 @@
 
       </div>
     </div>
-<<<<<<< HEAD
-    <Draggable
-      :options="{handle: '.drag-handle'}"
-      v-model="orderedPins"
-      tag="div"
-      ref="pinContainer"
-      class="list-body"
-    >
-      <div
-        class="pin-wrapper"
-        v-for="p in orderedPins"
-        :key="p.id || p.entity.name"
-      >
-        <table-list-item
-          v-if="p.entityType !== 'routine'"
-          :table="p.entity"
-          :pinned="true"
-          :connection="connection"
-          :draggable="true"
-          :container="$refs.pinContainer"
-          :force-expand="allExpanded"
-          :force-collapse="allCollapsed"
-          @selected="refreshColumns"
-          :no-select="true"
-          @contextmenu.prevent.stop="$bks.openMenu({item: p.entity, event: $event, options: tableMenuOptions})"
-        />
-        <routine-list-item
-          v-else
-          :container="$refs.pinContainer"
-          :draggable="true"
-          :routine="p.entity"
-          :connection="connection"
-          :pinned="true"
-          :force-expand="allExpanded"
-          :force-collapse="allCollapsed"
-          @contextmenu.prevent.stop="$bks.openMenu({item: p.entity, event: $event, options: routineMenuOptions})"
-        />
-=======
     <Draggable :options="{ handle: '.drag-handle' }" v-model="orderedPins" tag="div" ref="pinContainer" class="list-body">
       <div class="pin-wrapper" v-for="p in orderedPins" :key="p.id || p.entity.name">
         <table-list-item v-if="p.entityType !== 'routine'" :table="p.entity" :pinned="true" :connection="connection"
@@ -64,8 +22,9 @@
           :forceCollapse="allCollapsed"
           @contextmenu.prevent.stop="$bks.openMenu({ item: p.entity, event: $event, options: routineMenuOptions })" />
 
->>>>>>> add4905b
       </div>
+
+
     </Draggable>
   </nav>
 </template>
