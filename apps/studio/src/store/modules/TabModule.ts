import _ from 'lodash'
import { Module } from "vuex";
import { State as RootState } from '../index'
import rawLog from 'electron-log'
import { TransportOpenTab } from '@/common/transport/TransportOpenTab';
import Vue from 'vue';

const log = rawLog.scope('TabModule')

interface State {
<<<<<<< HEAD
  tabs: TransportOpenTab[],
  active?: TransportOpenTab
=======
  tabs: OpenTab[],
  active?: OpenTab,
  lastClosedTabs: OpenTab[]
>>>>>>> 272ddc34
}


export const TabModule: Module<State, RootState> = {
  namespaced: true,
  state: () => ({
    tabs: [],
    active: undefined,
    lastClosedTabs: [],
  }),
  getters: {
    sortedTabs(state) {
      return _.sortBy(state.tabs, 'position')
    },
    fatTabs(state, _getters, rootState) {
      return state.tabs.map((tab) => {
        const query = tab.queryId ? rootState['data/queries']['items'].find((q) => q.id === tab.queryId) : null
        const table = tab.tableName ? rootState.tables.find((t) => {
          t.name === tab.tableName && (
            t.schema === tab.schemaName
          )
        }) : null
        return {
          tab,
          query,
          table
        }
      })
    }
  },
  mutations: {
    set(state, tabs: TransportOpenTab[]) {
      state.tabs = tabs
      if (!tabs?.length) {
        state.active = undefined
      }
    },
    add(state, nu: TransportOpenTab) {
      state.tabs.push(nu)

      // Prevent multiple tabs per table
      const existingTabInClosedTabs = state.lastClosedTabs.find((tab) => tab.matches(nu))
      if (existingTabInClosedTabs) {
        state.lastClosedTabs = _.without(state.lastClosedTabs, existingTabInClosedTabs)
      }
    },
<<<<<<< HEAD
    remove(state, tab: TransportOpenTab) {
      state.tabs = _.without(state.tabs, tab)
=======
    remove(state, tabs: OpenTab | OpenTab[]) {
      if (!_.isArray(tabs)) tabs = [tabs]
      state.tabs = _.without(state.tabs, ...tabs)
      state.lastClosedTabs.push(...tabs.map((tab) => tab.duplicate()))
>>>>>>> 272ddc34
    },
    setActive(state, tab?: TransportOpenTab) {
      state.active = tab
    },
  },
  actions: {
    async load(context) {
      const { usedConfig } = context.rootState
      if (usedConfig?.id) {
        log.info("Loading tabs for ", context.rootState.workspaceId, usedConfig.id)
        const tabs = await Vue.prototype.$util.send('appdb/tabs/find', {
          options: {
            where: {
              connectionId: usedConfig.id,
              workspaceId: context.rootState.workspaceId
            }
          }
        });
        context.commit('set', tabs || [])
        if (tabs?.length) {
          const active = tabs.find((t) => t.active) || tabs[0]
          context.commit('setActive', active)
        }
      }
    },
    async unload(context) {
<<<<<<< HEAD
      await Vue.prototype.$util.send('appdb/tabs/remove', { obj: context.state.tabs })
      context.commit('set', [])
      context.commit('setActive', null)
    },
    async add(context, item: TransportOpenTab) {
=======
      await OpenTab.remove(context.state.tabs)
      context.commit('remove', context.state.tabs)
      context.commit('setActive', null)
    },
    async reopenLastClosedTab(context) {
      // Walk through array in reverse to check if it belongs to the current connection
      for (let i = context.state.lastClosedTabs.length - 1; i >= 0; i--) {
        const tab = context.state.lastClosedTabs[i]
        // Does this tab belong to the current connection?
        if (tab.connectionId === context.rootState.usedConfig?.id && tab.workspaceId === context.rootState.workspaceId) {
          await context.dispatch('add', { item: tab })
          await context.dispatch('setActive', tab)
          break
        }
      }
    },
    async add(context, options: { item: OpenTab, endOfPosition?: boolean }) {
>>>>>>> 272ddc34
      const { usedConfig } = context.rootState
      const { item, endOfPosition } = options
      if (endOfPosition) {
        item.position = (context.getters.sortedTabs.reverse()[0]?.position || 0) + 1
      }
      if (usedConfig?.id) {
        log.info("saving tab", item)
        item.workspaceId = context.rootState.workspaceId
        item.connectionId = usedConfig.id
        item = await Vue.prototype.$util.send('appdb/tabs/save', { obj: item });
      }
      context.commit('add', item)
    },
    async reorder(context, items: TransportOpenTab[]) {
      items.forEach((p, idx) => p.position = idx)
      const { usedConfig } = context.rootState
      context.commit('set', items)
      if (usedConfig?.id) await Vue.prototype.$util.send('appdb/tabs/save', { obj: items });
    },
    async remove(context, rawItems: TransportOpenTab | TransportOpenTab[]) {
      const items = _.isArray(rawItems) ? rawItems : [rawItems]
      items.forEach((tab) => context.commit('remove', tab))
      const { usedConfig } = context.rootState
      if (usedConfig?.id) {
        await Vue.prototype.$util.send('appdb/tabs/remove', { obj: items });
      }
    },
    async save(context, rawTabs: TransportOpenTab[] | TransportOpenTab) {
      try {
        const tabs = _.isArray(rawTabs) ? rawTabs : [rawTabs]
        const { usedConfig } = context.rootState
        if (usedConfig?.id) {
          await Vue.prototype.$util.send('appdb/tabs/save', { obj: tabs });
        }
      } catch (ex) {
        console.error("tab/save", ex)
      }
    },
    async saveAll(context) {
      try {
        await context.dispatch('save', context.state.tabs)
      } catch (ex) {
        console.error("tab/saveAll", ex)
      }
      
    },
    async setActive(context, tab: TransportOpenTab) {
      const oldActive = context.state.active
      context.commit('setActive', tab)
      if (oldActive) {
        oldActive.active = false
      }
      tab.active = true
      await context.dispatch('save', [tab, oldActive].filter((x) => !!x))

    }

  }
}<|MERGE_RESOLUTION|>--- conflicted
+++ resolved
@@ -8,14 +8,9 @@
 const log = rawLog.scope('TabModule')
 
 interface State {
-<<<<<<< HEAD
   tabs: TransportOpenTab[],
-  active?: TransportOpenTab
-=======
-  tabs: OpenTab[],
-  active?: OpenTab,
-  lastClosedTabs: OpenTab[]
->>>>>>> 272ddc34
+  active?: TransportOpenTab,
+  lastClosedTabs: TransportOpenTab[]
 }
 
 
@@ -62,15 +57,10 @@
         state.lastClosedTabs = _.without(state.lastClosedTabs, existingTabInClosedTabs)
       }
     },
-<<<<<<< HEAD
-    remove(state, tab: TransportOpenTab) {
-      state.tabs = _.without(state.tabs, tab)
-=======
-    remove(state, tabs: OpenTab | OpenTab[]) {
+    remove(state, tabs: TransportOpenTab | TransportOpenTab[]) {
       if (!_.isArray(tabs)) tabs = [tabs]
       state.tabs = _.without(state.tabs, ...tabs)
       state.lastClosedTabs.push(...tabs.map((tab) => tab.duplicate()))
->>>>>>> 272ddc34
     },
     setActive(state, tab?: TransportOpenTab) {
       state.active = tab
@@ -97,14 +87,7 @@
       }
     },
     async unload(context) {
-<<<<<<< HEAD
       await Vue.prototype.$util.send('appdb/tabs/remove', { obj: context.state.tabs })
-      context.commit('set', [])
-      context.commit('setActive', null)
-    },
-    async add(context, item: TransportOpenTab) {
-=======
-      await OpenTab.remove(context.state.tabs)
       context.commit('remove', context.state.tabs)
       context.commit('setActive', null)
     },
@@ -120,8 +103,7 @@
         }
       }
     },
-    async add(context, options: { item: OpenTab, endOfPosition?: boolean }) {
->>>>>>> 272ddc34
+    async add(context, options: { item: TransportOpenTab, endOfPosition?: boolean }) {
       const { usedConfig } = context.rootState
       const { item, endOfPosition } = options
       if (endOfPosition) {
