import _ from 'lodash'
import Vue from 'vue'
import Vuex from 'vuex'
import username from 'username'
// import VueXPersistence from 'vuex-persist'

import { UsedConnection } from '../common/appdb/models/used_connection'
import { SavedConnection } from '../common/appdb/models/saved_connection'
import { FavoriteQuery } from '../common/appdb/models/favorite_query'
import { UsedQuery } from '../common/appdb/models/used_query'
import ConnectionProvider from '../lib/connection-provider'
import ExportStoreModule from './modules/exports/ExportStoreModule'
import SettingStoreModule from './modules/settings/SettingStoreModule'
import { DBConnection } from '../lib/db/client'
import { ExtendedTableColumn, Routine, TableColumn, TableOrView } from "../lib/db/models"
import { IDbConnectionPublicServer } from '../lib/db/server'
import { CoreTab, EntityFilter } from './models'
import { entityFilter } from '../lib/db/sql_tools'

import RawLog from 'electron-log'
<<<<<<< HEAD
import { dialectFor } from '@shared/lib/dialects/models'

const log = RawLog.scope('store/index')

const tablesMatch = (t: TableOrView, t2: TableOrView) => {
  return t2.name === t.name &&
    t2.schema === t.schema &&
    t2.entityType === t.entityType
}

interface State {
=======
import { PinModule } from './modules/PinModule'

const log = RawLog.scope('store/index')

export interface State {
>>>>>>> 14ad0b8e
  usedConfig: Nullable<SavedConnection>,
  usedConfigs: UsedConnection[],
  server: Nullable<IDbConnectionPublicServer>,
  connection: Nullable<DBConnection>,
  database: Nullable<string>,
  tables: TableOrView[],
  routines: Routine[],
  entityFilter: EntityFilter,
  tablesLoading: string,
  connectionConfigs: UsedConnection[],
  history: UsedQuery[],
  favorites: UsedQuery[],
  username: Nullable<string>,
  menuActive: boolean,
  activeTab: Nullable<CoreTab>,
  selectedSidebarItem: Nullable<string>,
}

Vue.use(Vuex)
// const vuexFile = new VueXPersistence()

const store = new Vuex.Store<State>({
  modules: {
    exports: ExportStoreModule,
    settings: SettingStoreModule,
    pins: PinModule
  },
  state: {
    usedConfig: null,
    usedConfigs: [],
    server: null,
    connection: null,
    database: null,
    tables: [],
    routines: [],
    entityFilter: {
      filterQuery: undefined,
      showTables: true,
      showRoutines: true,
      showViews: true
    },
    tablesLoading: "loading tables...",
    connectionConfigs: [],
    history: [],
    favorites: [],
    username: null,
    menuActive: false,
    activeTab: null,
    selectedSidebarItem: null
  },
  getters: {
    dialect(state: State) {
      return dialectFor(state.usedConfig.connectionType)
    },
    selectedSidebarItem(state) {
      return state.selectedSidebarItem
    },
    orderedUsedConfigs(state) {
      return _.sortBy(state.usedConfigs, 'updatedAt').reverse()
    },
    filteredTables(state) {
      return entityFilter(state.tables, state.entityFilter)
    },
    filteredRoutines(state) {
      return entityFilter(state.routines, state.entityFilter)
    },
    schemaTables(state, g){
      // if no schemas, just return a single schema
      if (_.chain(state.tables).map('schema').uniq().value().length <= 1) {
        return [{
          schema: null,
          skipSchemaDisplay: true,
          tables: g.filteredTables,
          routines: g.filteredRoutines
        }]
      }
      const obj = _.chain(g.filteredTables).groupBy('schema').value()
      const routines = _.groupBy(g.filteredRoutines, 'schema')
      return _(obj).keys().map(k => {
        return {
          schema: k,
          tables: obj[k],
          routines: routines[k] || []
        }
      }).orderBy(o => {
        // TODO: have the connection provide the default schema, hard-coded to public by default
        if (o.schema === 'public') return '0'
        return o.schema
      }).value()
    },
    tablesHaveSchemas(_state, getters) {
      return getters.schemaTables.length > 1
    },
    connectionColor(state) {
      return state.usedConfig ? state.usedConfig.labelColor : 'default'
    }
  },
  mutations: {
    selectSidebarItem(state, item: string) {
      state.selectedSidebarItem = item
    },
    entityFilter(state, filter) {
      state.entityFilter = filter
    },
    filterQuery(state, str: string) {
      state.entityFilter.filterQuery = str
    },
    showTables(state) {
      state.entityFilter.showTables = !state.entityFilter.showTables
    },
    showViews(state) {
      state.entityFilter.showViews = !state.entityFilter.showViews
    },
    showRoutines(state) {
      state.entityFilter.showRoutines = !state.entityFilter.showRoutines
    },
    tabActive(state, tab: CoreTab) {
      state.activeTab = tab
    },
    menuActive(state, value) {
      state.menuActive = !!value
    },
    setUsername(state, name) {
      state.username = name
    },
    newConnection(state, payload) {
      state.server = payload.server
      state.usedConfig = payload.config
      state.connection = payload.connection
      state.database = payload.config.defaultDatabase
    },

    clearConnection(state) {
      state.usedConfig = null
      state.connection = null
      state.server = null
      state.database = null
      state.tables = []
      state.routines = []
      state.entityFilter = {
        filterQuery: undefined,
        showTables: true,
        showViews: true,
        showRoutines: true
      }
    },
    updateConnection(state, {connection, database}) {
      state.connection = connection
      state.database = database
    },
    tables(state, tables: TableOrView[]) {

      if(state.tables.length === 0) {
        state.tables = tables
        return
      }
      
      // TODO: make this not O(n^2)
      const result = tables.map((t) => {
        const existingIdx = state.tables.findIndex((st) => tablesMatch(st, t))
        if ( existingIdx >= 0) {
          const existing = state.tables[existingIdx]
          Object.assign(existing, t)
          return existing
        } else {
          return t
        }
      })
      state.tables = result
    },

    table(state, table: TableOrView) {
      const existingIdx = state.tables.findIndex((st) => tablesMatch(st, table))
      if (existingIdx >= 0) {
        const result = state.tables
        Object.assign(result[existingIdx], table)
        state.tables = result
      } else {
        state.tables = [...state.tables, table]
      }
    },

    routines(state, routines) {
      state.routines = Object.freeze(routines)
    },
    tablesLoading(state, value: string) {
      state.tablesLoading = value
    },
    config(state, newConfig) {
      if (!state.connectionConfigs.includes(newConfig)) {
        state.connectionConfigs.push(newConfig)
      }
    },
    removeConfig(state, config) {
      state.connectionConfigs = _.without(state.connectionConfigs, config)
    },
    removeUsedConfig(state, config) {
      state.usedConfigs = _.without(state.usedConfigs, config)
    },
    configs(state, configs: UsedConnection[]){
      Vue.set(state, 'connectionConfigs', configs)
    },
    usedConfigs(state, configs: UsedConnection[]) {
      Vue.set(state, 'usedConfigs', configs)
    },
    history(state: State, history) {
      state.history = history
    },
    historyAdd(state: State, run: UsedQuery) {
      state.history.unshift(run)
    },
    historyRemove(state, historyQuery) {
      state.history = _.without(state.history, historyQuery)
    },
    favorites(state: State, list) {
      state.favorites = list
    },
    favoritesAdd(state: State, query) {
      state.favorites.unshift(query)
    },
    removeUsedFavorite(state: State, favorite) {
      state.favorites = _.without(state.favorites, favorite)
    },

  },
  actions: {

    async test(context, config: SavedConnection) {
      // TODO (matthew): fix this mess.
      if (context.state.username) {
        const server = ConnectionProvider.for(config, context.state.username)
        await server?.createConnection(config.defaultDatabase || undefined).connect()
        server.disconnect()
      } else {
        throw "No username provided"
      }
    },

    async fetchUsername(context) {
      const name = await username()
      context.commit('setUsername', name)
    },

    async openUrl(context, url: string) {
      console.log("open url", url)
      const conn = new SavedConnection();
      if (!conn.parse(url)) {
        throw `Unable to parse ${url}`
      } else {
        await context.dispatch('connect', conn)
      }
    },

    async connect(context, config: SavedConnection) {
      if (context.state.username) {
        const server = ConnectionProvider.for(config, context.state.username)
        // TODO: (geovannimp) Check case connection is been created with undefined as key
        const connection = server.createConnection(config.defaultDatabase || undefined)
        await connection.connect()
        connection.connectionType = config.connectionType;
        const lastUsedConnection = context.state.usedConfigs.find(c => c.hash === config.hash)
        if (!lastUsedConnection) {
          const usedConfig = new UsedConnection(config)
          await usedConfig.save()
          context.commit('usedConfigs', [...context.state.usedConfigs, usedConfig])
        } else {
          lastUsedConnection.updatedAt = new Date()
          if (config.id) {
            lastUsedConnection.savedConnectionId = config.id
          }
          await lastUsedConnection.save()
        }
        context.commit('newConnection', {config: config, server, connection})
      } else {
        throw "No username provided"
      }
    },
    async disconnect(context) {
      const server = context.state.server
      server?.disconnect()
      context.commit('clearConnection')
    },
    async changeDatabase(context, newDatabase: string) {
      if (context.state.server) {
        const server = context.state.server
        let connection = server.db(newDatabase)
        if (! connection) {
          connection = server.createConnection(newDatabase)
          await connection.connect()
        }
        context.commit('updateConnection', {connection, database: newDatabase})
        await context.dispatch('updateTables')
        await context.dispatch('updateRoutines') 
      }
    },

    async updateTableColumns(context, table: TableOrView) {
      log.debug('actions/updateTableColumns', table.name)
      const connection = context.state.connection
      const columns = (table.entityType === 'materialized-view' ?
        await connection?.listMaterializedViewColumns(table.name, table.schema) :
        await connection?.listTableColumns(table.name, table.schema)) || []

      table.columns = columns
      context.commit('table', table)
    },

    async updateTables(context) {
      // Ideally here we would run all queries in parallel
      // however running through an SSH tunnel doesn't work
      // it only supports one query at a time.

      const schema = null

      if (context.state.connection) {
        try {
          context.commit("tablesLoading", "Finding tables")
          const onlyTables = await context.state.connection.listTables({ schema })
          onlyTables.forEach((t) => {
            t.entityType = 'table'
          })
          const views = await context.state.connection.listViews({ schema })
          views.forEach((v) => {
            v.entityType = 'view'
          })

          const materialized = await context.state.connection.listMaterializedViews({ schema })
          materialized.forEach(v => v.entityType = 'materialized-view')
          const tables = onlyTables.concat(views).concat(materialized)
          context.commit("tablesLoading", `Loading ${tables.length} tables`)

          const tableColumns = await context.state.connection.listTableColumns()
          let viewColumns: TableColumn[] = []
          for (let index = 0; index < materialized.length; index++) {
            const view = materialized[index]
            const columns = await context.state.connection.listMaterializedViewColumns(view.name, view.schema)
            viewColumns = viewColumns.concat(columns)
          }

          type MaybeColumn = ExtendedTableColumn | TableColumn
          const allColumns: MaybeColumn[]  = [...tableColumns, ...viewColumns]
          log.info("ALL COLUMNS", allColumns)
          tables.forEach((table) => {
            table.columns = allColumns.filter(row => {
              return row.tableName === table.name && (!table.schema || table.schema === row.schemaName)
            })
          })

          context.commit('tables', tables)

        } finally {
          context.commit("tablesLoading", null)
        }
      }
    },
    async updateRoutines(context) {
      if (!context.state.connection) return;
      const connection = context.state.connection
      const routines: Routine[] = await connection.listRoutines({ schema: null })
      routines.forEach((r) => r.entityType = 'routine')
      context.commit('routines', routines)
    },
    async setFilterQuery(context, filterQuery) {
      context.commit('filterQuery', filterQuery)
    },
    async pinTable(context, table) {
      table.pinned = true
      context.commit('addPinned', table)
    },
    async unpinTable(context, table) {
      table.pinned = false
      context.commit('removePinned', table)
    },
    async pinRoutine(context, routine: Routine) {
      routine.pinned = true
      context.commit('addPinned', routine)
    },
    async unpinRoutine(context, routine: Routine) {
      routine.pinned = true
      context.commit('addPinned', routine)
    },
    async saveConnectionConfig(context, newConfig) {
      await newConfig.save()
      context.commit('config', newConfig)
    },
    async removeConnectionConfig(context, config) {
      await config.remove()
      await context.dispatch('loadUsedConfigs')
      context.commit('removeConfig', config)
    },
    async removeUsedConfig(context, config) {
      await config.remove()
      context.commit('removeUsedConfig', config)
    },
    async loadSavedConfigs(context) {
      const configs = await SavedConnection.find()
      context.commit('configs', configs)
    },
    async loadUsedConfigs(context) {
      const configs = await UsedConnection.find({take: 10, order: {createdAt: 'DESC'}})
      context.commit('usedConfigs', configs)
    },
    async updateHistory(context) {
      const historyItems = await UsedQuery.find({ take: 100, order: { createdAt: 'DESC' } });
      context.commit('history', historyItems)
    },
    async logQuery(context, details) {
      if (context.state.database) {
        const run = new UsedQuery()
        run.text = details.text
        run.database = context.state.database
        run.status = 'completed'
        run.numberOfRecords = details.rowCount
        await run.save()
        context.commit('historyAdd', run)
      }
    },
    async updateFavorites(context) {
      const items = await FavoriteQuery.find({order: { createdAt: 'DESC'}})
      context.commit('favorites', items)
    },
    async saveFavorite(context, query: UsedQuery) {
      query.database = context.state.database || 'default'
      await query.save()
      // otherwise it's already there!
      if (!context.state.favorites.includes(query)) {
        context.commit('favoritesAdd', query)
      }
    },
    async removeFavorite(context, favorite) {
      await favorite.remove()
      context.commit('removeUsedFavorite', favorite)
    },
    async removeHistoryQuery(context, historyQuery) {
      await historyQuery.remove()
      context.commit('historyRemove', historyQuery)
    },
    async menuActive(context, value) {
      context.commit('menuActive', value)
    },
    async tabActive(context, value: CoreTab) {
      context.commit('tabActive', value)
    } 
  },
  plugins: []
})

export default store<|MERGE_RESOLUTION|>--- conflicted
+++ resolved
@@ -18,8 +18,8 @@
 import { entityFilter } from '../lib/db/sql_tools'
 
 import RawLog from 'electron-log'
-<<<<<<< HEAD
 import { dialectFor } from '@shared/lib/dialects/models'
+import { PinModule } from './modules/PinModule'
 
 const log = RawLog.scope('store/index')
 
@@ -29,14 +29,7 @@
     t2.entityType === t.entityType
 }
 
-interface State {
-=======
-import { PinModule } from './modules/PinModule'
-
-const log = RawLog.scope('store/index')
-
 export interface State {
->>>>>>> 14ad0b8e
   usedConfig: Nullable<SavedConnection>,
   usedConfigs: UsedConnection[],
   server: Nullable<IDbConnectionPublicServer>,
