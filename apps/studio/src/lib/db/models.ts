--- conflicted
+++ resolved
@@ -99,11 +99,8 @@
   ordinalPosition: number
   schemaName?: string
   tableName: string
-<<<<<<< HEAD
   hasDefault?: boolean
-=======
   generated?: boolean
->>>>>>> f863388e
 }
 
 export interface PrimaryKeyColumn {
