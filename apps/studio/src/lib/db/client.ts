--- conflicted
+++ resolved
@@ -12,11 +12,8 @@
 import { FirebirdClient } from './clients/firebird';
 import { OracleClient } from "./clients/oracle";
 import { CassandraClient } from "./clients/cassandra";
-<<<<<<< HEAD
+import { LibSQLClient } from "./clients/libsql";
 import { DuckDBClient } from "./clients/duckdb";
-=======
-import { LibSQLClient } from "./clients/libsql";
->>>>>>> 0ea794e0
 
 const clients = new Map<ConnectionType, any>([
   ['mysql', MysqlClient],
@@ -30,13 +27,9 @@
   ['bigquery', BigQueryClient],
   ['firebird', FirebirdClient],
   ['oracle', OracleClient],
-<<<<<<< HEAD
-  ['cassandra', CassandraClient]
-  ['duckdb', DuckDBClient],
-=======
   ['cassandra', CassandraClient],
   ['libsql', LibSQLClient],
->>>>>>> 0ea794e0
+  ['duckdb', DuckDBClient],
 ], );
 
 
