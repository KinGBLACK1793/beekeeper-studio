--- conflicted
+++ resolved
@@ -2,11 +2,7 @@
 import type { RedshiftOptions, BigQueryOptions, CassandraOptions } from '@/common/appdb/models/saved_connection';
 import { BasicDatabaseClient } from './clients/BasicDatabaseClient';
 
-<<<<<<< HEAD
-export type ConnectionType = 'sqlite' | 'sqlserver' | 'redshift' | 'cockroachdb' | 'mysql' | 'postgresql' | 'mariadb' | 'cassandra' | 'bigquery' | 'firebird'
-=======
 export type ConnectionType = 'sqlite' | 'sqlserver' | 'redshift' | 'cockroachdb' | 'mysql' | 'postgresql' | 'mariadb' | 'cassandra' | 'bigquery' | 'firebird' | 'oracle';
->>>>>>> 66cdb066
 
 export enum DatabaseElement {
   TABLE = 'TABLE',
@@ -73,10 +69,6 @@
 
 export interface IDbConnectionServer {
   db: {
-<<<<<<< HEAD
-    // TODO (@day): this is a circular dependency issue most likely
-=======
->>>>>>> 66cdb066
     [x: string]: BasicDatabaseClient<any>
   },
   sshTunnel?: Nullable<IDbSshTunnel>,
