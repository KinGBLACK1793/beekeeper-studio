--- conflicted
+++ resolved
@@ -70,13 +70,10 @@
 // DO NOT USE CONCAT() in sql, not compatible with Sql Server <= 2008
 // SQL Server < 2012 might eventually need its own class.
 export class SQLServerClient extends BasicDatabaseClient<SQLServerResult> {
-<<<<<<< HEAD
-=======
   connectionBaseType = 'sqlserver' as const;
 
   server: IDbConnectionServer
   database: IDbConnectionDatabase
->>>>>>> b24e9725
   defaultSchema: () => string
   version: SQLServerVersion
   dbConfig: any
