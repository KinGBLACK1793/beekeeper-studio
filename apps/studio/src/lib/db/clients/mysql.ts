// Copyright (c) 2015 The SQLECTRON Team

import {
  AppContextProvider,
  BasicDatabaseClient,
  ExecutionContext,
  QueryLogOptions,
} from "./BasicDatabaseClient";
import mysql, { Connection } from "mysql2";
import rawLog from "electron-log";
import knexlib from "knex";
import { readFileSync } from "fs";
import _ from "lodash";
import {
  applyChangesSql,
  buildDeleteQueries,
  buildInsertQuery,
  buildSelectTopQuery,
  escapeString,
  ClientError,
  joinQueries,
  buildInsertQueries,
} from "./utils";
import {
  IDbConnectionDatabase,
  IDbConnectionServer,
  DatabaseElement,
} from "../types";
import { MysqlCursor } from "./mysql/MySqlCursor";
import { createCancelablePromise } from "@/common/utils";
import { errors } from "@/lib/errors";
import { identify } from "sql-query-identifier";
import { MySqlChangeBuilder } from "@shared/lib/sql/change_builder/MysqlChangeBuilder";
import { AlterTableSpec, TableKey } from "@shared/lib/dialects/models";
import { MysqlData } from "@shared/lib/dialects/mysql";
import {
  CancelableQuery,
  DatabaseFilterOptions,
  ExtendedTableColumn,
  FilterOptions,
  IndexedColumn,
  NgQueryResult,
  OrderBy,
  PrimaryKeyColumn,
  QueryResult,
  Routine,
  SchemaFilterOptions,
  StreamResults,
  SupportedFeatures,
  TableChanges,
  TableColumn,
  TableDelete,
  TableFilter,
  TableIndex,
  TableInsert,
  TableOrView,
  TableProperties,
  TableResult,
  TableTrigger,
  TableUpdate,
} from "../models";
import { ChangeBuilderBase } from "@shared/lib/sql/change_builder/ChangeBuilderBase";
<<<<<<< HEAD
import { BkConfig } from "@/lib/config/config-loader";
=======
import { uuidv4 } from "@/lib/uuid";
>>>>>>> abe5a1de

type ResultType = {
  data: any[];
  fields: any[];
};

const log = rawLog.scope("mysql");
const logger = () => log;

const context: AppContextProvider = {
  getExecutionContext(): ExecutionContext {
    return null;
  },
  logQuery(
    _query: string,
    _options: QueryLogOptions,
    _context: ExecutionContext
  ): Promise<number | string> {
    return null;
  },
};

const mysqlErrors = {
  EMPTY_QUERY: "ER_EMPTY_QUERY",
  CONNECTION_LOST: "PROTOCOL_CONNECTION_LOST",
};

const knex = knexlib({ client: "mysql2" });

function getRealError(conn, err) {
  /* eslint no-underscore-dangle:0 */
  if (conn && conn._protocol && conn._protocol._fatalError) {
    logger().warn("Query error", err, conn._protocol._fatalError);
    return conn._protocol._fatalError;
  }
  return err;
}

function identifyCommands(queryText: string) {
  try {
    return identify(queryText);
  } catch (err) {
    return [];
  }
}

function isMultipleQuery(fields: any[]) {
  if (!fields) {
    return false;
  }
  if (!fields.length) {
    return false;
  }
  return Array.isArray(fields[0]) || fields[0] === undefined;
}

function parseFields(fields: any[], rowsAsArray?: boolean) {
  if (!fields) return [];
  return fields.map((field, idx) => {
    return { id: rowsAsArray ? `c${idx}` : field.name, ...field };
  });
}

function parseRowQueryResult(
  data: any,
  rawFields: any[],
  command: string,
  rowsAsArray = false
) {
  // Fallback in case the identifier could not reconize the command
  const fields = parseFields(rawFields, rowsAsArray);
  const fieldIds = fields.map((f) => f.id);
  const isSelect = Array.isArray(data);
  return {
    command: command || (isSelect && "SELECT"),
    rows: isSelect
      ? data.map((r: any) => (rowsAsArray ? _.zipObject(fieldIds, r) : r))
      : [],
    fields: fields,
    rowCount: isSelect ? (data || []).length : undefined,
    affectedRows: !isSelect ? data.affectedRows : undefined,
  };
}

function filterDatabase(
  item: Record<string, any>,
  { database }: DatabaseFilterOptions = {},
  databaseField: string
) {
  if (!database) {
    return true;
  }

  const value = item[databaseField];
  if (typeof database === "string") {
    return database === value;
  }

  const { only, ignore } = database;

  /* eslint-disable-next-line */
  // @ts-ignore
  if (only && only.length && !~only.indexOf(value)) {
    return false;
  }

  /* eslint-disable-next-line */
  // @ts-ignore
  if (ignore && ignore.length && ~ignore.indexOf(value)) {
    return false;
  }

  return true;
}

export class MysqlClient extends BasicDatabaseClient<ResultType> {
  versionInfo: {
    versionString: string;
    version: number;
  };
  conn: {
    pool: mysql.Pool;
  };

  clientId: string

  constructor(server: IDbConnectionServer, database: IDbConnectionDatabase) {
    super(knex, context, server, database);
    this.clientId = uuidv4();

    this.dialect = 'mysql';
    this.readOnlyMode = server?.config?.readOnlyMode || false;
  }

  async connect() {
<<<<<<< HEAD
    const dbConfig = this.configDatabase(this.server, this.database);
=======
    await super.connect();

    const dbConfig = configDatabase(this.server, this.database);
>>>>>>> abe5a1de
    logger().debug("create driver client for mysql with config %j", dbConfig);

    this.conn = {
      pool: mysql.createPool(dbConfig),
    };

    this.conn.pool.on('acquire', (connection) => {
      log.debug('Pool connection %d acquired on %s', connection.threadId, this.clientId);
    });

    this.conn.pool.on('release', (connection) => {
      log.debug('Pool connection %d released on %s', connection.threadId, this.clientId);
    });


    this.versionInfo = await this.getVersion();
  }

  async disconnect() {
    this.conn?.pool.end();

    await super.disconnect();
  }

  versionString() {
    return this.versionInfo?.versionString;
  }

  async getVersion() {
    const { data } = await this.driverExecuteSingle("SELECT VERSION() as v");
    const version = data[0]["v"];
    if (!version) {
      return {
        versionString: "",
        version: 5.7,
      };
    }

    const stuff = version.split("-");

    return {
      versionString: version,
      version: Number(stuff[0] || 0),
    };
  }

  async listDatabases(filter?: DatabaseFilterOptions): Promise<string[]> {
    const sql = "show databases";

    const { data } = await this.driverExecuteSingle(sql);

    return data
      .filter((item) => filterDatabase(item, filter, "Database"))
      .map((row) => row.Database);
  }

  async listTables(
    _filter?: FilterOptions
  ): Promise<TableOrView[]> {
    const sql = `
      SELECT table_name as name
      FROM information_schema.tables
      WHERE table_schema = database()
      AND table_type NOT LIKE '%VIEW%'
      ORDER BY table_name
    `;
    const { data } = await this.driverExecuteSingle(sql);
    return data;
  }

  async listTableIndexes(
    table: string,
    _schema?: string
  ): Promise<TableIndex[]> {
    const sql = "SHOW INDEX FROM ??";

    const params = [table];

    const { data } = await this.driverExecuteSingle(sql, { params });

    const grouped = _.groupBy(data, "Key_name");

    return Object.keys(grouped).map((key, idx) => {
      const row = grouped[key][0];

      const columns: IndexedColumn[] = grouped[key].map((r) => ({
        name: r.Column_name,
        order: r.Collation === "A" ? "ASC" : "DESC",
      }));

      return {
        id: idx.toString(),
        table,
        schema: "",
        name: row.Key_name as string,
        columns,
        unique: row.Non_unique === "0",
        primary: row.Key_name === "PRIMARY",
      };
    });
  }

  async listTableColumns(
    table?: string,
    _schema?: string,
    connection?: Connection
  ): Promise<ExtendedTableColumn[]> {
    const clause = table ? `AND table_name = ?` : "";
    const sql = `
      SELECT
        table_name AS 'table_name',
        column_name AS 'column_name',
        column_type AS 'data_type',
        is_nullable AS 'is_nullable',
        column_default as 'column_default',
        ordinal_position as 'ordinal_position',
        COLUMN_COMMENT as 'column_comment',
        extra as 'extra'
      FROM information_schema.columns
      WHERE table_schema = database()
      ${clause}
      ORDER BY ordinal_position
    `;

    const params = table ? [table] : [];

    const { data } = await this.driverExecuteSingle(sql, {
      params,
      connection,
    });

    return data.map((row) => ({
      tableName: row.table_name,
      columnName: row.column_name,
      dataType: row.data_type,
      ordinalPosition: Number(row.ordinal_position),
      nullable: row.is_nullable === "YES",
      defaultValue: this.resolveDefault(row.column_default),
      extra: _.isEmpty(row.extra) ? null : row.extra,
      comment: _.isEmpty(row.column_comment) ? null : row.column_comment,
      generated: /^(STORED|VIRTUAL) GENERATED$/.test(row.extra || ""),
    }));
  }

  async listTableTriggers(
    table: string,
    _schema?: string
  ): Promise<TableTrigger[]> {
    const sql = `
      SELECT
        trigger_name as name,
        event_object_schema as table_schema,
        event_object_table as table_name,
        event_manipulation as trigger_manipulation,
        action_statement as trigger_action,
        action_timing as trigger_timing,
        action_condition as trigger_condition
      FROM information_schema.triggers
      WHERE event_object_schema = database()
      AND event_object_table = ?
    `;

    const params = [table];

    const { data } = await this.driverExecuteSingle(sql, { params });

    return data.map((row) => ({
      name: row.name,
      timing: row.trigger_timing,
      manipulation: row.trigger_manipulation,
      action: row.trigger_action,
      condition: row.trigger_condition,
      table: row.table_name,
      schema: null,
    }));
  }

  async listRoutines(_filter?: FilterOptions): Promise<Routine[]> {
    const routinesSQL = `
      select
        r.specific_name as specific_name,
        r.routine_name as routine_name,
        r.routine_type as routine_type,
        r.data_type as data_type,
        r.character_maximum_length as length
      from information_schema.routines r
      where r.routine_schema not in ('sys', 'information_schema',
                                 'mysql', 'performance_schema')
      and r.routine_schema = database()
      order by r.specific_name
    `;

    const paramsSQL = `
      select
             r.routine_schema as routine_schema,
             r.specific_name as specific_name,
             p.parameter_name as parameter_name,
             p.character_maximum_length as char_length,
             p.data_type as data_type
      from information_schema.routines r
      left join information_schema.parameters p
                on p.specific_schema = r.routine_schema
                and p.specific_name = r.specific_name
      where r.routine_schema not in ('sys', 'information_schema',
                                     'mysql', 'performance_schema')
          AND p.parameter_mode is not null
          and r.routine_schema = database()
      order by r.routine_schema,
               r.specific_name,
               p.ordinal_position;
    `;

    // this gives one row by parameter, so have to do a grouping
    const routinesResult = await this.driverExecuteSingle(routinesSQL);
    const paramsResult = await this.driverExecuteSingle(paramsSQL);

    const grouped = _.groupBy(paramsResult.data, "specific_name");

    return routinesResult.data.map((r) => {
      const params = grouped[r.specific_name] || [];
      return {
        id: r.specific_name,
        name: r.specific_name,
        returnType: r.data_type,
        returnTypeLength: r.length || undefined,
        entityType: "routine",
        type: r.routine_type ? r.routine_type.toLowerCase() : "function",
        routineParams: params.map((p) => {
          return {
            name: p.parameter_name,
            type: p.data_type,
            length: p.char_length || undefined,
          };
        }),
      };
    });
  }

  async getPrimaryKeys(
    table: string,
    _schema?: string
  ): Promise<PrimaryKeyColumn[]> {
    logger().debug("finding primary keys for", this.db, table);
    const sql = `SHOW KEYS FROM ?? WHERE Key_name = 'PRIMARY'`;
    const params = [table];
    const { data } = await this.driverExecuteSingle(sql, { params });

    if (!data || data.length === 0) return [];

    return data.map((r) => ({
      columnName: r.Column_name,
      position: r.Seq_in_index,
    }));
  }

  async getPrimaryKey(
    table: string,
    _schema?: string
  ): Promise<string | null> {
    const res = await this.getPrimaryKeys(table);
    return res.length === 1 ? res[0].columnName : null;
  }

  async selectTop(
    table: string,
    offset: number,
    limit: number,
    orderBy: OrderBy[],
    filters: string | TableFilter[],
    _schema?: string,
    selects?: string[]
  ): Promise<TableResult> {
    const columns = await this.listTableColumns(table);
    const queries = buildSelectTopQuery(
      table,
      offset,
      limit,
      orderBy,
      filters,
      "total",
      columns,
      selects
    );

    const { query, params } = queries;

    const result = await this.driverExecuteSingle(query, { params });
    return {
      result: result.data,
      fields: Object.keys(result.data[0] || {}),
    };
  }

  async selectTopSql(
    table: string,
    offset: number,
    limit: number,
    orderBy: OrderBy[],
    filters: string | TableFilter[],
    _schema?: string,
    selects?: string[]
  ): Promise<string> {
    const columns = await this.listTableColumns(table);
    const { query, params } = buildSelectTopQuery(
      table,
      offset,
      limit,
      orderBy,
      filters,
      "total",
      columns,
      selects
    );
    return knex.raw(query, params).toQuery();
  }

  async selectTopStream(
    table: string,
    orderBy: OrderBy[],
    filters: string | TableFilter[],
    chunkSize: number,
    _schema?: string
  ): Promise<StreamResults> {
    const qs = buildSelectTopQuery(table, null, null, orderBy, filters);
    const columns = await this.listTableColumns(table);
    const rowCount = await this.getTableLength(table);
    // TODO: DEBUG HERE
    const { query, params } = qs;

    return {
      totalRows: rowCount,
      columns,
      cursor: new MysqlCursor(this.conn, query, params, chunkSize),
    };
  }

  async getTableLength(table: string, _schema?: string): Promise<number> {
    const tableCheck =
      "SELECT TABLE_TYPE as tt FROM INFORMATION_SCHEMA.TABLES where table_schema = database() and TABLE_NAME = ?";
    const tcResult = await this.driverExecuteSingle(tableCheck, {
      params: [table],
    });
    const isTable = tcResult.data[0] && tcResult.data[0]["tt"] === "BASE TABLE";

    const queries = buildSelectTopQuery(table, 1, 1, [], []);
    let title = "total";
    if (isTable) {
      queries.countQuery = `show table status like '${table}'`;
      title = "Rows";
    }
    const { countQuery, params } = queries;
    const countResults = await this.driverExecuteSingle(countQuery, {
      params,
    });
    const rowWithTotal = countResults.data.find((row) => {
      return row[title];
    });
    const totalRecords = rowWithTotal ? rowWithTotal[title] : 0;
    return Number(totalRecords);
  }

  async getTableKeys(
    table: string,
    _schema?: string
  ): Promise<TableKey[]> {
    const sql = `
    SELECT
      cu.constraint_name as 'constraint_name',
      cu.column_name as 'column_name',
      cu.referenced_table_name as 'referenced_table_name',
      IF(cu.referenced_table_name IS NOT NULL, 'FOREIGN', cu.constraint_name) as key_type,
      cu.REFERENCED_TABLE_NAME as referenced_table,
      cu.REFERENCED_COLUMN_NAME as referenced_column,
      rc.UPDATE_RULE as on_update,
      rc.DELETE_RULE as on_delete
    FROM information_schema.key_column_usage cu
    JOIN information_schema.referential_constraints rc
      on cu.constraint_name = rc.constraint_name
      and cu.constraint_schema = rc.constraint_schema
    WHERE table_schema = database()
    AND cu.table_name = ?
    AND cu.referenced_table_name IS NOT NULL
  `;

    const params = [table];

    const { data } = await this.driverExecuteSingle(sql, { params });

    return data.map((row) => ({
      constraintName: `${row.constraint_name}`,
      toTable: row.referenced_table,
      toColumn: row.referenced_column,
      fromTable: table,
      fromColumn: row.column_name,
      referencedTable: row.referenced_table_name,
      keyType: `${row.key_type} KEY`,
      onDelete: row.on_delete,
      onUpdate: row.on_update,
      toSchema: "",
      fromSchema: "",
    }));
  }

  async getTableProperties(
    table: string,
    _schema?: string
  ): Promise<TableProperties> {
    const propsSql = `
      SELECT
        table_comment as description,
        data_length as data_size,
        index_length as index_size
      FROM INFORMATION_SCHEMA.tables
      where table_schema = database()
      and table_name = ?
    `;

    const { data } = await this.driverExecuteSingle(propsSql, {
      params: [table],
    });

    // eslint-disable-next-line
    // @ts-ignore
    const { description, data_size, index_size } =
      data.length > 0 ? data[0] : {};

    // const length = await this.getTableLength(table, []);
    const relations = await this.getTableKeys(table);
    const triggers = await this.listTableTriggers(table);
    const indexes = await this.listTableIndexes(table);

    return {
      description: description || undefined,
      indexSize: Number(index_size),
      size: Number(data_size),
      // length,
      indexes,
      relations,
      triggers,
      partitions: []
    };
  }

  async createDatabase(
    databaseName: string,
    charset: string,
    collation: string
  ): Promise<void> {
    const sql = `
      create database ${this.wrapIdentifier(databaseName)}
        character set ${this.wrapIdentifier(charset)}
        collate ${this.wrapIdentifier(collation)}
    `;

    await this.driverExecuteSingle(sql);
  }

  async applyChanges(changes: TableChanges): Promise<any[]> {
    let results = [];

    await this.runWithConnection(async (connection) => {
      await this.driverExecuteSingle("START TRANSACTION", { connection });

      try {
        if (changes.inserts) {
          await this.insertRows(changes.inserts, connection);
        }

        if (changes.updates) {
          results = await this.updateValues(changes.updates, connection);
        }

        if (changes.deletes) {
          await this.deleteRows(changes.deletes, connection);
        }

        await this.driverExecuteSingle("COMMIT", { connection });
      } catch (ex) {
        logger().error("query exception: ", ex);
        await this.driverExecuteSingle("ROLLBACK", { connection });
        throw ex;
      }
    });

    return results;
  }

  applyChangesSql(changes: TableChanges): string {
    return applyChangesSql(changes, knex);
  }

  async insertRows(inserts: TableInsert[], connection: mysql.PoolConnection) {
    for (const insert of inserts) {
      const columns = await this.listTableColumns(
        insert.table,
        undefined,
        connection
      );
      const command = buildInsertQuery(this.knex, insert, columns);
      await this.driverExecuteSingle(command, { connection });
    }
    return true;
  }

  async updateValues(updates: TableUpdate[], connection: mysql.PoolConnection) {
    const commands = updates.map((update) => {
      let value = update.value;
      if (update.columnType && update.columnType === "bit(1)") {
        value = _.toNumber(update.value);
      } else if (update.columnType && update.columnType.startsWith("bit(")) {
        // value looks like this: b'00000001'
        value = parseInt(update.value.split("'")[1], 2);
      }

      const params = [value];
      const whereList = [];
      update.primaryKeys.forEach(({ column, value }) => {
        whereList.push(`${this.wrapIdentifier(column)} = ?`);
        params.push(value);
      });

      const where = whereList.join(" AND ");

      return {
        query: `
          UPDATE ${this.wrapIdentifier(update.table)}
            SET ${this.wrapIdentifier(update.column)} = ?
            WHERE ${where}
        `,
        params: params,
      };
    });

    const results = [];
    // TODO: this should probably return the updated values
    for (let index = 0; index < commands.length; index++) {
      const blob = commands[index];
      await this.driverExecuteSingle(blob.query, {
        params: blob.params,
        connection,
      });
    }

    const returnQueries = updates.map((update) => {
      const params = [];
      const whereList = [];
      update.primaryKeys.forEach(({ column, value }) => {
        whereList.push(`${this.wrapIdentifier(column)} = ?`);
        params.push(value);
      });

      const where = whereList.join(" AND ");

      return {
        query: `
          select * from ${this.wrapIdentifier(update.table)} where ${where}
        `,
        params,
      };
    });

    for (let index = 0; index < returnQueries.length; index++) {
      const blob = returnQueries[index];
      const r = await this.driverExecuteSingle(blob.query, {
        params: blob.params,
        connection,
      });
      if (r.data[0]) results.push(r.data[0]);
    }

    return results;
  }

  async deleteRows(deletes: TableDelete[], connection: mysql.PoolConnection) {
    for (const command of buildDeleteQueries(this.knex, deletes)) {
      await this.driverExecuteSingle(command, { connection });
    }
    return true;
  }

  async truncateElement(
    elementName: string,
    typeOfElement: DatabaseElement,
    _schema?: string
  ): Promise<void> {
    await this.runWithConnection(async (connection) => {
      const sql = `
        TRUNCATE ${MysqlData.wrapLiteral(typeOfElement)}
          ${this.wrapIdentifier(elementName)}
      `;
      await this.driverExecuteSingle(sql, { connection });
    });
  }

  async dropElement(
    elementName: string,
    typeOfElement: DatabaseElement,
    _schema?: string
  ): Promise<void> {
    await this.runWithConnection(async (connection) => {
      const sql = `
        DROP ${MysqlData.wrapLiteral(typeOfElement)}
          ${this.wrapIdentifier(elementName)}
      `;
      await this.driverExecuteSingle(sql, { connection });
    });
  }

  async duplicateTable(
    tableName: string,
    duplicateTableName: string,
    _schema?: string
  ): Promise<void> {
    const sql = this.duplicateTableSql(tableName, duplicateTableName);
    await this.driverExecuteSingle(sql);
  }

  duplicateTableSql(
    tableName: string,
    duplicateTableName: string,
    _schema?: string
  ): string {
    let sql = `
      CREATE TABLE ${this.wrapIdentifier(duplicateTableName)}
        LIKE ${this.wrapIdentifier(tableName)};
    `;
    sql += `
      INSERT INTO ${this.wrapIdentifier(duplicateTableName)}
        SELECT * FROM ${this.wrapIdentifier(tableName)};
    `;
    return sql;
  }

  query(queryText: string): CancelableQuery {
    let pid = null;
    let canceling = false;
    const cancelable = createCancelablePromise({
      ...errors.CANCELED_BY_USER,
      // eslint-disable-next-line
      // @ts-ignore
      sqlectronError: "CANCELED_BY_USER",
    });

    return {
      execute: () => {
        return this.runWithConnection(async (connection) => {
          const { data: dataPid } = await this.driverExecuteSingle(
            "SELECT connection_id() AS pid",
            { connection }
          );

          pid = dataPid[0].pid;

          try {
            const data: QueryResult = await Promise.race([
              cancelable.wait(),
              this.executeQuery(queryText, { rowsAsArray: true, connection }),
            ]);

            pid = null;
            return data;
          } catch (err) {
            if (canceling && err.code === mysqlErrors.CONNECTION_LOST) {
              canceling = false;
              err.sqlectronError = "CANCELED_BY_USER";
              throw err;
            } else if (
              queryText &&
              _.trim(queryText).toUpperCase().startsWith("DELIMITER")
            ) {
              const nuError = new ClientError(
                `DELIMITER is only supported in the command line client, ${err.message}`,
                "https://docs.beekeeperstudio.io/pages/troubleshooting#mysql"
              );
              throw nuError;
            } else {
              throw err;
            }
          } finally {
            cancelable.discard();
          }
        });
      },

      cancel: async () => {
        if (!pid) {
          throw new Error("Query not ready to be canceled");
        }

        canceling = true;
        try {
          await this.driverExecuteSingle(`kill ${pid};`);
          cancelable.cancel();
        } catch (err) {
          canceling = false;
          throw err;
        }
      },
    };
  }

  async executeQuery(
    queryText: string,
    options: { rowsAsArray?: boolean; connection?: mysql.PoolConnection } = {}
  ): Promise<NgQueryResult[]> {
    const { fields, data } = await this.driverExecuteSingle(queryText, {
      params: {},
      rowsAsArray: options.rowsAsArray,
      connection: options.connection,
    });

    if (!data) {
      return [];
    }

    const commands = identifyCommands(queryText).map((item) => item.type);

    if (!isMultipleQuery(fields)) {
      return [
        parseRowQueryResult(data, fields, commands[0], options.rowsAsArray),
      ];
    }

    return data.map((_, idx) =>
      parseRowQueryResult(
        data[idx],
        fields[idx],
        commands[idx],
        options.rowsAsArray
      )
    );
  }

  async rawExecuteQuery(
    query: string,
    options: {
      connection?: mysql.PoolConnection;
      rowsAsArray?: boolean;
      params?: any;
    }
  ): Promise<ResultType | ResultType[]> {
    const runQuery = (connection: mysql.PoolConnection) =>
      new Promise<{ data: any; fields: any[] }>((resolve, reject) => {
        const params =
          !options.params || _.isEmpty(options.params)
            ? undefined
            : options.params;
        logger().info(`Running Query`, query, params);
        connection.query(
          {
            sql: query,
            values: params,
            rowsAsArray: options.rowsAsArray,
          },
          (err, data, fields) => {
            if (err && err.code === mysqlErrors.EMPTY_QUERY) {
              return resolve({ data: [], fields: [] });
            }

            if (err) {
              return reject(getRealError(connection, err));
            }

            logger().info(`Running Query Finished`);
            resolve({ data, fields });
          }
        );
      });

    return options.connection
      ? runQuery(options.connection)
      : this.runWithConnection(runQuery);
  }

  async runWithConnection<T>(run: (connection: mysql.PoolConnection) => Promise<T>): Promise<T> {
    const { pool } = this.conn;
    let rejected = false;
    return new Promise((resolve, reject) => {
      const rejectErr = (err) => {
        if (!rejected) {
          rejected = true;
          reject(err);
        }
      };

      pool.getConnection((errPool, connection) => {
        if (errPool) {
          rejectErr(errPool);
          return;
        }

        connection.on("error", (error) => {
          // it will be handled later in the next query execution
          logger().error("Connection fatal error %j", error);
        });
        run(connection)
          .then((res) => resolve(res))
          .catch((ex) => rejectErr(ex))
          .finally(() => connection.release())
      });
    });
  }

  async runWithTransaction<T>(func: (c: mysql.PoolConnection) => Promise<T>): Promise<T> {
    return await this.runWithConnection(async (connection) => {
      try {
        await this.driverExecuteSingle("START TRANSACTION");
        const result = await func(connection);
        await this.driverExecuteSingle("COMMIT");
        return result;
      } catch (ex) {
        await this.driverExecuteSingle("ROLLBACK");
        log.error(ex)
        throw ex;
      }
    });
  }

  async alterTableSql(change: AlterTableSpec): Promise<string> {
    const columns = await this.listTableColumns(change.table);
    const builder = new MySqlChangeBuilder(change.table, columns);
    return builder.alterTable(change);
  }

  async alterTable(change: AlterTableSpec): Promise<void> {
    await this.runWithTransaction(async (connection) => {
      const sql = await this.alterTableSql(change);
      return await this.driverExecuteSingle(sql, { connection });
    });
  }

  getBuilder(table: string, _schema?: string): ChangeBuilderBase {
    return new MySqlChangeBuilder(table, []);
  }

  supportedFeatures(): SupportedFeatures {
    return {
      customRoutines: true,
      comments: true,
      properties: true,
      partitions: false,
      editPartitions: false,
      backups: true,
      backDirFormat: false,
      restore: true
    };
  }

  async listViews(_filter?: FilterOptions): Promise<TableOrView[]> {
    const sql = `
      SELECT table_name as name
      FROM information_schema.views
      WHERE table_schema = database()
      ORDER BY table_name
    `;

    const { data } = await this.driverExecuteSingle(sql);

    return data;
  }

  async listMaterializedViewColumns(
    _table: string,
    _schema?: string
  ): Promise<TableColumn[]> {
    return [];
  }

  async listSchemas(
    _filter?: SchemaFilterOptions
  ): Promise<string[]> {
    return [];
  }

  async getTableReferences(table: string, _schema?: string): Promise<string[]> {
    const sql = `
      SELECT referenced_table_name as 'referenced_table_name'
      FROM information_schema.key_column_usage
      WHERE referenced_table_name IS NOT NULL
      AND table_schema = database()
      AND table_name = ?
    `;

    const params = [table];

    const { data } = await this.driverExecuteSingle(sql, { params });

    return data.map((row) => row.referenced_table_name);
  }

  getQuerySelectTop(table: string, limit: number, _schema?: string): string {
    return `SELECT * FROM ${this.wrapIdentifier(table)} LIMIT ${limit}`;
  }

  async getTableCreateScript(table: string, _schema?: string): Promise<string> {
    const sql = `SHOW CREATE TABLE ${table}`;

    const { data } = await this.driverExecuteSingle(sql);

    return data.map((row) => row["Create Table"])[0];
  }

  async getViewCreateScript(view: string, _schema?: string): Promise<string[]> {
    const sql = `SHOW CREATE VIEW ${view}`;

    const { data } = await this.driverExecuteSingle(sql);

    return data.map((row) => row["Create View"]);
  }

  async getRoutineCreateScript(
    routine: string,
    type: string,
    _schema?: string
  ): Promise<string[]> {
    const sql = `SHOW CREATE ${type.toUpperCase()} ${routine}`;
    const { data } = await this.driverExecuteSingle(sql);
    const result = data.map((row) => {
      const upperCaseIndexedRow = Object.keys(row).reduce(
        (prev, current) => ({ ...prev, [current.toUpperCase()]: row[current] }),
        {}
      );
      return upperCaseIndexedRow[`CREATE ${type.toUpperCase()}`];
    });
    return result;
  }

  async truncateAllTables(_db: string, _schema?: string): Promise<void> {
    await this.runWithConnection(async (connection) => {
      const schema = await this.getSchema(connection);

      const sql = `
        SELECT table_name as 'table_name'
        FROM information_schema.tables
        WHERE table_schema = '${schema}'
        AND table_type NOT LIKE '%VIEW%'
      `;

      const { data } = await this.driverExecuteSingle(sql, { connection });

      const truncateAll = data
        .map(
          (row) => `
            SET FOREIGN_KEY_CHECKS = 0;
            TRUNCATE TABLE
              ${this.wrapIdentifier(schema)}.${this.wrapIdentifier(
            row.table_name
          )};
            SET FOREIGN_KEY_CHECKS = 1;
          `
        )
        .join("");

      await this.driverExecuteSingle(truncateAll, { connection });
    });
  }

  async listMaterializedViews(_filter?: FilterOptions): Promise<TableOrView[]> {
    return [];
  }

  async queryStream(
    query: string,
    chunkSize: number
  ): Promise<StreamResults> {
    const theCursor = new MysqlCursor(this.conn, query, [], chunkSize);
    log.debug("results", theCursor);

    return {
      totalRows: undefined, // rowCount,
      columns: undefined, // theCursor.result.columns,
      cursor: theCursor,
    };
  }

  wrapIdentifier(value: string): string {
    return value !== "*" ? `\`${value.replaceAll(/`/g, "``")}\`` : "*";
  }

  async setTableDescription(
    table: string,
    description: string,
    _schema?: string
  ): Promise<string> {
    const query = `
      ALTER TABLE ${this.wrapIdentifier(table)}
        COMMENT = '${escapeString(description)}'
    `;
    await this.driverExecuteSingle(query);
    const result = await this.getTableProperties(table);
    return result.description;
  }

  async listCharsets(): Promise<string[]> {
    const sql = "show character set";
    const { data } = await this.driverExecuteSingle(sql);
    return data.map((row) => row.Charset).sort();
  }

  async getDefaultCharset(): Promise<string> {
    const sql = "SHOW VARIABLES LIKE 'character_set_server'";
    const { data } = await this.driverExecuteSingle(sql);
    return data[0].Value;
  }

  async listCollations(charset: string): Promise<string[]> {
    const sql = "show collation where charset = ?";
    const params = [charset];
    const { data } = await this.driverExecuteSingle(sql, { params });
    return data.map((row) => row.Collation).sort();
  }

  createDatabaseSQL(): string {
    const sql = `
      create database "mydatabase"
        character set "utf8mb4"
        collate "utf8mb4_general_ci"
    `;
    return sql;
  }

  async getSchema(connection?: mysql.PoolConnection) {
    const sql = "SELECT database() AS 'schema'";
    const { data } = await this.driverExecuteSingle(sql, { connection });
    return data[0].schema;
  }

  resolveDefault(defaultValue: string) {
    return defaultValue;
  }
<<<<<<< HEAD

  protected configDatabase(
    server: IDbConnectionServer,
    database: IDbConnectionDatabase
  ): mysql.PoolOptions {
    const config: mysql.PoolOptions = {
      host: server.config.host,
      port: server.config.port,
      user: server.config.user,
      password: server.config.password,
      database: database.database,
      multipleStatements: true,
      dateStrings: true,
      supportBigNumbers: true,
      bigNumberStrings: true,
      connectTimeout: BkConfig.db.mysql.connectTimeout,
    };

    if (server.config.socketPathEnabled) {
      config.socketPath = server.config.socketPath;
      config.host = null;
      config.port = null;
      return config;
    }

    if (server.sshTunnel) {
      config.host = server.config.localHost;
      config.port = server.config.localPort;
    }

    if (server.config.ssl) {
      config.ssl = {};

      if (server.config.sslCaFile) {
        /* eslint-disable-next-line */
        // @ts-ignore
        config.ssl.ca = readFileSync(server.config.sslCaFile);
      }

      if (server.config.sslCertFile) {
        /* eslint-disable-next-line */
        // @ts-ignore
        config.ssl.cert = readFileSync(server.config.sslCertFile);
      }

      if (server.config.sslKeyFile) {
        /* eslint-disable-next-line */
        // @ts-ignore
        config.ssl.key = readFileSync(server.config.sslKeyFile);
      }

      if (!config.ssl.key && !config.ssl.ca && !config.ssl.cert) {
        // TODO: provide this as an option in settings
        // or per-connection as 'reject self-signed certs'
        // How it works:
        // if false, cert can be self-signed
        // if true, has to be from a public CA
        // Heroku certs are self-signed.
        // if you provide ca/cert/key files, it overrides this
        config.ssl.rejectUnauthorized = false;
      } else {
        config.ssl.rejectUnauthorized = server.config.sslRejectUnauthorized;
      }
    }

    return config;
  }
}
=======
>>>>>>> abe5a1de

  async importData(sql: string): Promise<any> {
    const fullQuery = joinQueries([
      'START TRANSACTION', sql, 'COMMIT'
    ]);
    try {
      return await this.driverExecuteSingle(fullQuery)
    } catch (ex) {
      log.error("importData", fullQuery, ex)
      await this.driverExecuteSingle('ROLLBACK');
      throw ex;
    }
  }

  getImportSQL(importedData: TableInsert[], isTruncate: boolean): string {
    const { table } = importedData[0]
    const queries = []
    if (isTruncate) {
      queries.push(`TRUNCATE TABLE ${this.wrapIdentifier(table)}`)
    }

    queries.push(buildInsertQueries(this.knex, importedData).join(';'))
    return joinQueries(queries)
  }
}

export const testOnly = {
  parseFields,
};<|MERGE_RESOLUTION|>--- conflicted
+++ resolved
@@ -60,11 +60,8 @@
   TableUpdate,
 } from "../models";
 import { ChangeBuilderBase } from "@shared/lib/sql/change_builder/ChangeBuilderBase";
-<<<<<<< HEAD
 import { BkConfig } from "@/lib/config/config-loader";
-=======
 import { uuidv4 } from "@/lib/uuid";
->>>>>>> abe5a1de
 
 type ResultType = {
   data: any[];
@@ -200,13 +197,9 @@
   }
 
   async connect() {
-<<<<<<< HEAD
+    await super.connect();
+
     const dbConfig = this.configDatabase(this.server, this.database);
-=======
-    await super.connect();
-
-    const dbConfig = configDatabase(this.server, this.database);
->>>>>>> abe5a1de
     logger().debug("create driver client for mysql with config %j", dbConfig);
 
     this.conn = {
@@ -1237,7 +1230,6 @@
   resolveDefault(defaultValue: string) {
     return defaultValue;
   }
-<<<<<<< HEAD
 
   protected configDatabase(
     server: IDbConnectionServer,
@@ -1305,9 +1297,6 @@
 
     return config;
   }
-}
-=======
->>>>>>> abe5a1de
 
   async importData(sql: string): Promise<any> {
     const fullQuery = joinQueries([
