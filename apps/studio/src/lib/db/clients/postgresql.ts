// (Original) Copyright (c) 2015 The SQLECTRON Team

<<<<<<< HEAD
// Copyright (c) 2015 The SQLECTRON Team
=======
>>>>>>> abe5a1de
import { readFileSync } from 'fs';

import pg, { QueryResult, PoolConfig, PoolClient } from 'pg';
import { identify } from 'sql-query-identifier';
import _  from 'lodash'
import knexlib from 'knex'
import logRaw from 'electron-log'

import { DatabaseElement, IDbConnectionServer, IDbConnectionDatabase } from '../types'
import { FilterOptions, OrderBy, TableFilter, TableUpdateResult, TableResult, Routine, TableChanges, TableInsert, TableUpdate, TableDelete, DatabaseFilterOptions, SchemaFilterOptions, NgQueryResult, StreamResults, ExtendedTableColumn, PrimaryKeyColumn, TableIndex, IndexedColumn, CancelableQuery, SupportedFeatures, TableColumn, TableOrView, TableProperties, TableTrigger, TablePartition, } from "../models";
import { buildDatabaseFilter, buildDeleteQueries, buildInsertQueries, buildSchemaFilter, buildSelectQueriesFromUpdates, buildUpdateQueries, escapeString, applyChangesSql, joinQueries } from './utils';
import { createCancelablePromise, joinFilters } from '../../../common/utils';
import { errors } from '../../errors';
<<<<<<< HEAD
import { HasPool, VersionInfo, HasConnection } from './postgresql/types'
=======
import globals from '../../../common/globals';
import { HasPool, VersionInfo } from './postgresql/types'
>>>>>>> abe5a1de
import { PsqlCursor } from './postgresql/PsqlCursor';
import { PostgresqlChangeBuilder } from '@shared/lib/sql/change_builder/PostgresqlChangeBuilder';
import { AlterPartitionsSpec, TableKey } from '@shared/lib/dialects/models';
import { PostgresData } from '@shared/lib/dialects/postgresql';
import { BasicDatabaseClient, ExecutionContext, QueryLogOptions } from './BasicDatabaseClient';
import { ChangeBuilderBase } from '@shared/lib/sql/change_builder/ChangeBuilderBase';
import { defaultCreateScript, postgres10CreateScript } from './postgresql/scripts';
import { BkConfig } from '@/lib/config/config-loader';


const base64 = require('base64-url'); // eslint-disable-line
const PD = PostgresData

const log = logRaw.scope('postgresql')
const logger = () => log

const knex = knexlib({ client: 'pg'})

const pgErrors = {
  CANCELED: '57014',
};

const dataTypes: any = {}

export interface STQOptions {
  table: string,
  orderBy?: OrderBy[],
  filters?: TableFilter[] | string,
  offset?: number,
  limit?: number,
  schema: string,
  version: VersionInfo
  forceSlow?: boolean,
  selects?: string[],
  inlineParams?: boolean
}

interface STQResults {
  query: string,
  countQuery: string,
  params: (string | string[])[],

}

const postgresContext = {
  getExecutionContext(): ExecutionContext {
    return null;
  },
  logQuery(_query: string, _options: QueryLogOptions, _context: ExecutionContext): Promise<number | string> {
    return null;
  }
};

export class PostgresClient extends BasicDatabaseClient<QueryResult> {
  version: VersionInfo;
  conn: HasPool;
  _defaultSchema: string;
  dataTypes: any;
<<<<<<< HEAD
  server: IDbConnectionServer;
  database: IDbConnectionDatabase;

  constructor(server: IDbConnectionServer, database: IDbConnectionDatabase) {
    super(knex, postgresContext);
=======
>>>>>>> abe5a1de

  constructor(server: IDbConnectionServer, database: IDbConnectionDatabase) {
    super(knex, postgresContext, server, database);
    this.dialect = 'psql';
    this.readOnlyMode = server?.config?.readOnlyMode || false;
  }

  versionString(): string {
    return this.version.version.split(" on ")[0];
  }

  defaultSchema(): string | null {
    return this._defaultSchema;
  }

  getBuilder(table: string, schema: string = this._defaultSchema): ChangeBuilderBase {
    return new PostgresqlChangeBuilder(table, schema);
  }

  supportedFeatures(): SupportedFeatures {
    const hasPartitions = this.version.number >= 100000;
    return {
      customRoutines: true,
      comments: true,
      properties: true,
      partitions: hasPartitions,
      editPartitions: hasPartitions,
      backups: true,
      backDirFormat: true,
      restore: true
    };
  }

  async connect(): Promise<void> {
    // For tests
    if (!this.server && !this.database) {
      return;
    }
    await super.connect();

    const dbConfig = await this.configDatabase(this.server, this.database);

    this.conn = {
      pool: new pg.Pool(dbConfig)
    };

    this.conn.pool.on('acquire', (_client) => {
      log.debug('Pool event: connection acquired')
    })

    this.conn.pool.on('error', (err, _client) => {
      log.error("Pool event: connection error:", err.name, err.message)
    })

    // @ts-ignore
    this.conn.pool.on('release', (err, client) => {
      log.debug('Pool event: connection released')
    })


    logger().debug('connected');
    this._defaultSchema = await this.getSchema();
    this.version = await this.getVersion();
    this.dataTypes = await this.getTypes();
    this.database.connected = true;
  }

  async disconnect(): Promise<void> {
    await super.disconnect();
    this.conn.pool.end();
  }

  async listTables(filter?: FilterOptions): Promise<TableOrView[]> {
    const schemaFilter = buildSchemaFilter(filter, 'table_schema');

    let sql = `
      SELECT
        t.table_schema as schema,
        t.table_name as name,
    `;

    if (this.version.hasPartitions) {
      sql += `
          pc.relkind as tabletype,
          parent_pc.relkind as parenttype
        FROM information_schema.tables AS t
        JOIN pg_class AS pc
          ON t.table_name = pc.relname AND quote_ident(t.table_schema) = pc.relnamespace::regnamespace::text
        LEFT OUTER JOIN pg_inherits AS i
          ON pc.oid = i.inhrelid
        LEFT OUTER JOIN pg_class AS parent_pc
          ON parent_pc.oid = i.inhparent
        WHERE t.table_type NOT LIKE '%VIEW%'
      `;
    } else {
      sql += `
          'r' AS tabletype,
          'r' AS parenttype
        FROM information_schema.tables AS t
        WHERE t.table_type NOT LIKE '%VIEW%'
      `;
    }

    sql += `
      ${schemaFilter ? `AND ${schemaFilter}` : ''}
      ORDER BY t.table_schema, t.table_name
    `;

    const data = await this.driverExecuteSingle(sql);

    return data.rows;
  }

  async listTablePartitions(table: string, schema: string = this._defaultSchema): Promise<TablePartition[]> {
    if (!this.version.hasPartitions) return null;

    const sql = this.knex.raw(`
        SELECT
          ps.schemaname AS schema,
          ps.relname AS name,
          pg_get_expr(pt.relpartbound, pt.oid, true) AS expression
        FROM pg_class base_tb
          JOIN pg_inherits i              ON i.inhparent = base_tb.oid
          JOIN pg_class pt                ON pt.oid = i.inhrelid
          JOIN pg_stat_all_tables ps      ON ps.relid = i.inhrelid
          JOIN pg_namespace nmsp_parent   ON nmsp_parent.oid = base_tb.relnamespace
        WHERE nmsp_parent.nspname = ? AND base_tb.relname = ? AND base_tb.relkind = 'p';
      `, [schema, table]).toQuery();

    const data = await this.driverExecuteSingle(sql);
    return data.rows;
  }

  async listViews(filter: FilterOptions = { schema: 'public' }): Promise<TableOrView[]> {
    const schemaFilter = buildSchemaFilter(filter, 'table_schema');
    const sql = `
      SELECT
        table_schema as schema,
        table_name as name
      FROM information_schema.views
      ${schemaFilter ? `WHERE ${schemaFilter}` : ''}
      ORDER BY table_schema, table_name
    `;

    const data = await this.driverExecuteSingle(sql);

    return data.rows;
  }

  async listRoutines(filter?: FilterOptions): Promise<Routine[]> {
    const schemaFilter = buildSchemaFilter(filter, 'r.routine_schema');
    const sql = `
      SELECT
        r.specific_name as id,
        r.routine_schema as routine_schema,
        r.routine_name as name,
        r.routine_type as routine_type,
        r.data_type as data_type
      FROM INFORMATION_SCHEMA.ROUTINES r
      where r.routine_schema not in ('sys', 'information_schema',
                                  'pg_catalog', 'performance_schema')
      ${schemaFilter ? `AND ${schemaFilter}` : ''}
      ORDER BY routine_schema, routine_name
    `;

    const paramsSQL = `
      select
          r.routine_schema as routine_schema,
          r.specific_name as specific_name,
          p.parameter_name as parameter_name,
          p.character_maximum_length as char_length,
          p.data_type as data_type
    from information_schema.routines r
    left join information_schema.parameters p
              on p.specific_schema = r.routine_schema
              and p.specific_name = r.specific_name
    where r.routine_schema not in ('sys', 'information_schema',
                                  'pg_catalog', 'performance_schema')
      ${schemaFilter ? `AND ${schemaFilter}` : ''}

        AND p.parameter_mode = 'IN'
    order by r.routine_schema,
            r.specific_name,
            p.ordinal_position;

    `

    const data = await this.driverExecuteSingle(sql);
    const paramsData = await this.driverExecuteSingle(paramsSQL);
    const grouped = _.groupBy(paramsData.rows, 'specific_name');

    return data.rows.map((row) => {
      const params = grouped[row.id] || [];
      return {
        schema: row.routine_schema,
        name: row.name,
        type: row.routine_type ? row.routine_type.toLowerCase() : 'function',
        returnType: row.data_type,
        entityType: 'routine',
        id: row.id,
        routineParams: params.map((p, i) => {
          return {
            name: p.parameter_name || `arg${i+1}`,
            type: p.data_type,
            length: p.char_length || undefined
          };
        })
      };
    });
  }
  async listMaterializedViewColumns(table: string, schema: string = this._defaultSchema): Promise<TableColumn[]> {
    const clause = table ? `AND s.nspname = $1 AND t.relname = $2` : '';
    if (table && !schema) {
      throw new Error("Cannot get columns for '${table}, no schema provided'")
    }
    const sql = `
      SELECT s.nspname, t.relname, a.attname,
            pg_catalog.format_type(a.atttypid, a.atttypmod) as data_type,
            a.attnotnull
      FROM pg_attribute a
        JOIN pg_class t on a.attrelid = t.oid
        JOIN pg_namespace s on t.relnamespace = s.oid
      WHERE a.attnum > 0
        AND NOT a.attisdropped
        ${clause}
      ORDER BY a.attnum;
    `;
    const params = table ? [schema, table] : [];
    const data = await this.driverExecuteSingle(sql, { params });
    return data.rows.map((row) => ({
      schemaName: row.nspname,
      tableName: row.relname,
      columnName: row.attname,
      dataType: row.data_type
    }));
  }

  async listTableColumns(table?: string, schema: string = this._defaultSchema): Promise<ExtendedTableColumn[]> {
    // if you provide table, you have to provide schema
    const clause = table ? "WHERE table_schema = $1 AND table_name = $2" : ""
    const params = table ? [schema, table] : []
    if (table && !schema) {
      throw new Error(`Table '${table}' provided for listTableColumns, but no schema name`)
    }

    const sql = `
      SELECT
        table_schema,
        table_name,
        column_name,
        is_nullable,
        ${this.version.number > 120_000 ? 'is_generated,' : ''}
        ordinal_position,
        column_default,
        CASE
          WHEN character_maximum_length is not null  and udt_name != 'text'
            THEN udt_name || '(' || character_maximum_length::varchar(255) || ')'
          WHEN numeric_precision is not null and numeric_scale is not null
          	THEN udt_name || '(' || numeric_precision::varchar(255) || ',' || numeric_scale::varchar(255) || ')'
          WHEN numeric_precision is not null and numeric_scale is null
            THEN udt_name || '(' || numeric_precision::varchar(255) || ')'
          WHEN datetime_precision is not null AND udt_name != 'date' THEN
            udt_name || '(' || datetime_precision::varchar(255) || ')'
          ELSE udt_name
        END as data_type
      FROM information_schema.columns
      ${clause}
      ORDER BY table_schema, table_name, ordinal_position
    `;

    const data = await this.driverExecuteSingle(sql, { params });

    return data.rows.map((row: any) => ({
      schemaName: row.table_schema,
      tableName: row.table_name,
      columnName: row.column_name,
      dataType: row.data_type,
      nullable: row.is_nullable === 'YES',
      defaultValue: row.column_default,
      ordinalPosition: Number(row.ordinal_position),
      generated: row.is_generated === 'ALWAYS' || row.is_generated === 'YES',
    }));
  }

  async listTableTriggers(table: string, schema: string = this._defaultSchema): Promise<TableTrigger[]> {
    // action_timing has taken over from condition_timing
    // condition_timing was last used in PostgreSQL version 9.0
    // which is not supported anymore since 08 Oct 2015.
    // From version 9.1 onwards, released 08 Sep 2011,
    // action_timing was used instead
    const timing_column = this.version.number <= 90000 ? 'condition_timing' : 'action_timing'
    const sql = `
      SELECT
        trigger_name,
        ${timing_column} as timing,
        event_manipulation as manipulation,
        action_statement as action,
        action_condition as condition
      FROM information_schema.triggers
      WHERE event_object_schema = $1
      AND event_object_table = $2
    `
    const params = [
      schema,
      table,
    ];

    const data = await this.driverExecuteSingle(sql, { params });

    return data.rows.map((row) => ({
      name: row.trigger_name,
      timing: row.timing,
      manipulation: row.manipulation,
      action: row.action,
      condition: row.condition,
      table: table,
      schema: schema
    }));
  }

  async listTableIndexes(table: string, schema: string = this._defaultSchema): Promise<TableIndex[]> {
    const sql = `
    SELECT i.indexrelid::regclass AS indexname,
        k.i AS index_order,
        i.indexrelid as id,
        i.indisunique,
        i.indisprimary,
        coalesce(a.attname,
                  (('{' || pg_get_expr(
                              i.indexprs,
                              i.indrelid
                          )
                        || '}')::text[]
                  )[k.i]
                ) AS index_column,
        i.indoption[k.i - 1] = 0 AS ascending
      FROM pg_index i
        CROSS JOIN LATERAL (SELECT unnest(i.indkey), generate_subscripts(i.indkey, 1) + 1) AS k(attnum, i)
        LEFT JOIN pg_attribute AS a
            ON i.indrelid = a.attrelid AND k.attnum = a.attnum
        JOIN pg_class t on t.oid = i.indrelid
        JOIN pg_namespace c on c.oid = t.relnamespace
      WHERE
      c.nspname = $1 AND
      t.relname = $2

  `
    const params = [
      schema,
      table,
    ];

    const data = await this.driverExecuteSingle(sql, { params });

    const grouped = _.groupBy(data.rows, 'indexname')

    const result = Object.keys(grouped).map((indexName) => {
      const blob = grouped[indexName]
      const unique = blob[0].indisunique
      const id = blob[0].id
      const primary = blob[0].indisprimary
      const columns: IndexedColumn[] = _.sortBy(blob, 'index_order').map((b) => {
        return {
          name: b.index_column,
          order: b.ascending ? 'ASC' : 'DESC'
        }
      })
      const item: TableIndex = {
        table, schema,
        id,
        name: indexName,
        unique,
        primary,
        columns
      }
      return item
    })

    return result
  }

  async listSchemas(filter?: SchemaFilterOptions): Promise<string[]> {
    const schemaFilter = buildSchemaFilter(filter);
    const sql = `
      SELECT schema_name
      FROM information_schema.schemata
      ${schemaFilter ? `WHERE ${schemaFilter}` : ''}
      ORDER BY schema_name
    `;

    const data = await this.driverExecuteSingle(sql);

    return data.rows.map((row) => row.schema_name);
  }

  async getTableReferences(table: string, schema: string = this._defaultSchema): Promise<string[]> {
    const sql = `
      SELECT ctu.table_name AS referenced_table_name
      FROM information_schema.table_constraints AS tc
      JOIN information_schema.constraint_table_usage AS ctu
      ON ctu.constraint_name = tc.constraint_name
      WHERE tc.constraint_type = 'FOREIGN KEY' AND tc.table_name = $1
      AND tc.table_schema = $2
    `;

    const params = [
      table,
      schema,
    ];

    const data = await this.driverExecuteSingle(sql, { params });

    return data.rows.map((row) => row.referenced_table_name);
  }

  async getTableKeys(table: string, schema: string = this._defaultSchema): Promise<TableKey[]> {
    const sql = `
      SELECT
        kcu.constraint_schema AS from_schema,
        kcu.table_name AS from_table,
        STRING_AGG(kcu.column_name, ',' ORDER BY kcu.ordinal_position) AS from_column,
        rc.unique_constraint_schema AS to_schema,
        tc.constraint_name,
        rc.update_rule,
        rc.delete_rule,
        (
          SELECT STRING_AGG(kcu2.column_name, ',' ORDER BY kcu2.ordinal_position)
          FROM information_schema.key_column_usage AS kcu2
          WHERE kcu2.constraint_name = rc.unique_constraint_name
        ) AS to_column,
        (
          SELECT kcu2.table_name
          FROM information_schema.key_column_usage AS kcu2
          WHERE kcu2.constraint_name = rc.unique_constraint_name LIMIT 1
        ) AS to_table
      FROM
        information_schema.key_column_usage AS kcu
      JOIN
        information_schema.table_constraints AS tc
      ON
        tc.constraint_name = kcu.constraint_name
      JOIN
        information_schema.referential_constraints AS rc
      ON
        rc.constraint_name = kcu.constraint_name
      WHERE
        tc.constraint_type = 'FOREIGN KEY' AND
        kcu.table_schema NOT LIKE 'pg_%' AND
        kcu.table_schema = $2 AND
        kcu.table_name = $1
      GROUP BY
        kcu.constraint_schema,
        kcu.table_name,
        rc.unique_constraint_schema,
        rc.unique_constraint_name,
        tc.constraint_name,
        rc.update_rule,
        rc.delete_rule;
    `;

    const params = [
      table,
      schema,
    ];

    const data = await this.driverExecuteSingle(sql, { params });

    return data.rows.map((row) => ({
      toTable: row.to_table,
      toSchema: row.to_schema,
      toColumn: row.to_column,
      fromTable: row.from_table,
      fromSchema: row.from_schema,
      fromColumn: row.from_column,
      constraintName: row.constraint_name,
      onUpdate: row.update_rule,
      onDelete: row.delete_rule
    }));
  }

  query(queryText: string): CancelableQuery {
    let pid: any = null;
    let canceling = false;
    const cancelable = createCancelablePromise(errors.CANCELED_BY_USER);

    return {
      execute: async (): Promise<NgQueryResult[]> => {
        const dataPid = await this.driverExecuteSingle('SELECT pg_backend_pid() AS pid');
        const rows = dataPid.rows

        pid = rows[0].pid;

        try {
          const data = await Promise.race([
            cancelable.wait(),
            this.executeQuery(queryText, {arrayMode: true}),
          ]);

          pid = null;

          if(!data) {
            return []
          }

          return data
        } catch (err) {
          if (canceling && err.code === pgErrors.CANCELED) {
            canceling = false;
            err.sqlectronError = 'CANCELED_BY_USER';
          }

          throw err;
        } finally {
          cancelable.discard();
        }
      },

      cancel: async (): Promise<void> => {
        if (!pid) {
          throw new Error('Query not ready to be canceled');
        }

        canceling = true;
        try {
          const data = await this.driverExecuteSingle(`SELECT pg_cancel_backend(${pid});`);

          const rows = data.rows

          if (!rows[0].pg_cancel_backend) {
            throw new Error(`Failed canceling query with pid ${pid}.`);
          }

          cancelable.cancel();
        } catch (err) {
          canceling = false;
          throw err;
        }
      },
    };
  }

  async executeQuery(queryText: string, options?: any): Promise<NgQueryResult[]> {
    const arrayMode: boolean = options?.arrayMode;
    const data = await this.driverExecuteMultiple(queryText, { arrayMode });

    const commands = this.identifyCommands(queryText).map((item) => item.type);

    return data.map((result, idx) => this.parseRowQueryResult(result, commands[idx], arrayMode));
  }

  async listDatabases(filter?: DatabaseFilterOptions): Promise<string[]> {
    const databaseFilter = buildDatabaseFilter(filter, 'datname');
    const sql = `
      SELECT datname
      FROM pg_database
      WHERE datistemplate = $1
      ${databaseFilter ? `AND ${databaseFilter}` : ''}
      ORDER BY datname
    `;

    const params = [false];

    const data = await this.driverExecuteSingle(sql, { params });

    return data.rows.map((row) => row.datname);
  }

  applyChangesSql(changes: TableChanges): string {
    return applyChangesSql(changes, this.knex)
  }

  async applyChanges(changes: TableChanges): Promise<any[]> {
    let results: TableUpdateResult[] = []

<<<<<<< HEAD
    await this.cacheConnection();

    await this.driverExecuteSingle('BEGIN')
    log.debug("Applying changes", changes)
    try {
=======
    await this.runWithTransaction(async (connection) => {
      log.debug("Applying changes", changes)
>>>>>>> abe5a1de
      if (changes.inserts) {
        await this.insertRows(changes.inserts, connection);
      }

      if (changes.updates) {
        results = await this.updateValues(changes.updates, connection)
      }

      if (changes.deletes) {
        await this.deleteRows(changes.deletes, connection)
      }
    })
    return results
  }

  getQuerySelectTop(table: string, limit: number, schema: string = this._defaultSchema): string {
    return `SELECT * FROM ${wrapIdentifier(schema)}.${wrapIdentifier(table)} LIMIT ${limit}`;
  }

  async getTableProperties(table: string, schema: string = this._defaultSchema): Promise<TableProperties> {
    const identifier = this.wrapTable(table, schema)

    const statements = [
      `pg_indexes_size('${identifier}') as index_size`,
        `pg_relation_size('${identifier}') as table_size`,
        `obj_description('${identifier}'::regclass) as description`
    ]

    if (this.version.number < 90000) {
      statements[0] = `0 as index_size`
    }

    const sql = `SELECT ${statements.join(",")}`

    const detailsPromise =  this.driverExecuteSingle(sql);

    const triggersPromise = this.listTableTriggers(table, schema);
    const partitionsPromise = this.listTablePartitions(table, schema);

    const [
      result,
      indexes,
      relations,
      triggers,
      partitions,
      owner
    ] = await Promise.all([
      detailsPromise,
      this.listTableIndexes(table, schema),
      this.getTableKeys(table, schema),
      triggersPromise,
      partitionsPromise,
      this.getTableOwner(table, schema)
    ])

    const props = result.rows.length > 0 ? result.rows[0] : {}
    return {
      description: props.description,
      indexSize: Number(props.index_size),
      size: Number(props.table_size),
      indexes,
      relations,
      triggers,
      partitions,
      owner
    }
  }

  async getTableCreateScript(table: string, schema: string = this._defaultSchema): Promise<string> {
    // Reference http://stackoverflow.com/a/32885178
    const includesAttIdentify = this.version.number >= 100000;

    const sql = includesAttIdentify ? postgres10CreateScript : defaultCreateScript;
    const params = [
      table,
      schema,
    ];

    const data = await this.driverExecuteSingle(sql, { params });

    return data.rows.map((row) => row.createtable)[0];
  }

  async getViewCreateScript(view: string, schema: string = this._defaultSchema): Promise<string[]> {
    const qualifiedName = `${wrapIdentifier(schema)}.${wrapIdentifier(view)}`

    const createViewSql = `CREATE OR REPLACE VIEW ${qualifiedName} AS`;

    const sql = 'SELECT pg_get_viewdef($1::regclass, true)';

    const params = [qualifiedName];

    const data = await this.driverExecuteSingle(sql, { params });

    return data.rows.map((row) => `${createViewSql}\n${row.pg_get_viewdef}`);
  }

  async getRoutineCreateScript(routine: string, _type: string, schema: string = this._defaultSchema): Promise<string[]> {
    const sql = `
      SELECT pg_get_functiondef(p.oid)
      FROM pg_proc p
      LEFT JOIN pg_catalog.pg_namespace n ON n.oid = p.pronamespace
      WHERE proname = $1
      AND n.nspname = $2
    `;

    const params = [
      routine,
      schema,
    ];

    const data = await this.driverExecuteSingle(sql, { params });

    return data.rows.map((row) => row.pg_get_functiondef);
  }

  async truncateAllTables(schema: string = this._defaultSchema): Promise<void> {
    const sql = `
      SELECT quote_ident(table_name) as table_name
      FROM information_schema.tables
      WHERE table_schema = $1
      AND table_type NOT LIKE '%VIEW%'
    `;

    const params = [
      schema,
    ];

    const data = await this.driverExecuteSingle(sql, { params });
    const rows = data.rows

    const truncateAll = rows.map((row) => `
      TRUNCATE TABLE ${wrapIdentifier(schema)}.${wrapIdentifier(row.table_name)}
      RESTART IDENTITY CASCADE;
    `).join('');

    await this.driverExecuteMultiple(truncateAll);
  }

  async listMaterializedViews(filter?: FilterOptions): Promise<TableOrView[]> {
    if (this.version.number < 90003) {
      return []
    }

    const schemaFilter = buildSchemaFilter(filter, 'schemaname')
    const sql = `
      SELECT
        schemaname as schema,
        matviewname as name
      FROM pg_matviews
      ${schemaFilter ? `WHERE ${schemaFilter}`: ''}
      order by schemaname, matviewname;
    `

    try {
      const data = await this.driverExecuteSingle(sql);
      return data.rows;
    } catch (error) {
      log.warn("Unable to fetch materialized views", error)
      return []
    }
  }

  async getPrimaryKey(table: string, schema: string = this._defaultSchema): Promise<string> {
    const keys = await this.getPrimaryKeys(table, schema)
    return keys.length === 1 ? keys[0].columnName : null
  }

  async getPrimaryKeys(table: string, schema: string = this._defaultSchema): Promise<PrimaryKeyColumn[]> {
    const tablename = PD.escapeString(this.tableName(table, schema), true)
    const query = `
      SELECT
        a.attname as column_name,
        format_type(a.atttypid, a.atttypmod) AS data_type,
        a.attnum as position
      FROM   pg_index i
      JOIN   pg_attribute a ON a.attrelid = i.indrelid
                          AND a.attnum = ANY(i.indkey)
      WHERE  i.indrelid = ${tablename}::regclass
      AND    i.indisprimary
      ORDER BY a.attnum
    `
    const data = await this.driverExecuteSingle(query)
    if (data.rows) {
      return data.rows.map((r) => ({
        columnName: r.column_name,
        position: r.position
      }))
    } else {
      return []
    }
  }

  async getTableLength(table: string, schema: string = this._defaultSchema): Promise<number> {
    const tableType = await this.getEntityType(table, schema)
    const forceSlow = !tableType || tableType !== 'BASE_TABLE'
    const { countQuery, params } = this.buildSelectTopQueries({ table, schema, filters: undefined, version: this.version, forceSlow})
    const countResults = await this.driverExecuteSingle(countQuery, { params: params })
    const rowWithTotal = countResults.rows.find((row: any) => { return row.total })
    const totalRecords = rowWithTotal ? rowWithTotal.total : 0
    return totalRecords
  }

  async selectTop(table: string, offset: number, limit: number, orderBy: OrderBy[], filters: string | TableFilter[], schema: string = this._defaultSchema, selects?: string[]): Promise<TableResult> {
    const qs = await this._selectTopSql(table, offset, limit, orderBy, filters, schema, selects)
    const result = await this.driverExecuteSingle(qs.query, { params: qs.params })
    return {
      result: result.rows,
      fields: result.fields.map(f => f.name)
    }
  }

  async selectTopSql(table: string, offset: number, limit: number, orderBy: OrderBy[], filters: string | TableFilter[], schema: string = this._defaultSchema, selects?: string[]): Promise<string> {
    const qs = await this._selectTopSql(table, offset, limit, orderBy, filters, schema, selects, true)
    return qs.query
  }

  async selectTopStream(table: string, orderBy: OrderBy[], filters: string | TableFilter[], chunkSize: number, schema: string = this._defaultSchema): Promise<StreamResults> {
    const qs = this.buildSelectTopQueries({
      table, orderBy, filters, version: this.version, schema
    })
    // const cursor = new Cursor(qs.query, qs.params)
    const countResults = await this.driverExecuteSingle(qs.countQuery, {params: qs.params})
    const rowWithTotal = countResults.rows.find((row: any) => { return row.total })
    const totalRecords = rowWithTotal ? Number(rowWithTotal.total) : 0
    const columns = await this.listTableColumns(table, schema)

    const cursorOpts = {
      query: qs.query,
      params: qs.params,
      conn: this.conn,
      chunkSize
    }

    return {
      totalRows: totalRecords,
      columns,
      cursor: new PsqlCursor(cursorOpts)
    }
  }

  async queryStream(query: string, chunkSize: number): Promise<StreamResults> {
    const cursorOpts = {
      query: query,
      params: [],
      conn: this.conn,
      chunkSize
    }

    return {
      totalRows: undefined, // totalRecords,
      columns: undefined, // columns,
      cursor: new PsqlCursor(cursorOpts)
    }
  }

  wrapIdentifier(value: string): string {
    if (value === '*') return value;
    const matched = value.match(/(.*?)(\[[0-9]\])/); // eslint-disable-line no-useless-escape
    if (matched) return this.wrapIdentifier(matched[1]) + matched[2];
    return `"${value.replaceAll(/"/g, '""')}"`;
  }

  async setTableDescription(table: string, description: string, schema: string = this._defaultSchema): Promise<string> {
    const identifier = this.wrapTable(table, schema)
    const comment  = escapeString(description)
    const sql = `COMMENT ON TABLE ${identifier} IS '${comment}'`
    await this.driverExecuteSingle(sql)
    const result = await this.getTableProperties(table, schema)
    return result?.description
  }

  async dropElement(elementName: string, typeOfElement: DatabaseElement, schema: string = this._defaultSchema): Promise<void> {
    const sql = `DROP ${PD.wrapLiteral(DatabaseElement[typeOfElement])} ${this.wrapIdentifier(schema)}.${this.wrapIdentifier(elementName)}`

    await this.driverExecuteSingle(sql)
  }

  async truncateElement(elementName: string, typeOfElement: DatabaseElement, schema: string = this._defaultSchema): Promise<void> {
    const sql = `TRUNCATE ${PD.wrapLiteral(typeOfElement)} ${wrapIdentifier(schema)}.${wrapIdentifier(elementName)}`

    await this.driverExecuteSingle(sql)
  }

  async duplicateTable(tableName: string, duplicateTableName: string, schema: string = this._defaultSchema): Promise<void> {
    const sql = this.duplicateTableSql(tableName, duplicateTableName, schema);

    await this.driverExecuteSingle(sql);
  }

  duplicateTableSql(tableName: string, duplicateTableName: string, schema: string = this._defaultSchema): string {
    const sql = `
      CREATE TABLE ${wrapIdentifier(schema)}.${wrapIdentifier(duplicateTableName)} AS
      SELECT * FROM ${wrapIdentifier(schema)}.${wrapIdentifier(tableName)}
    `;

    return sql;
  }

  async listCharsets(): Promise<string[]> {
    return PD.charsets
  }

  async getDefaultCharset(): Promise<string> {
    return 'UTF8'
  }

  async listCollations(_charset: string): Promise<string[]> {
    return []
  }

  async createDatabase(databaseName: string, charset: string, _collation: string): Promise<void> {
    const { number: versionAsInteger } = this.version;

    let sql = `create database ${wrapIdentifier(databaseName)} encoding ${wrapIdentifier(charset)}`;

    // postgres 9 seems to freak out if the charset isn't wrapped in single quotes and also requires the template https://www.postgresql.org/docs/9.3/sql-createdatabase.html
    // later version don't seem to care
    if (versionAsInteger < 100000) {
      sql = `create database ${wrapIdentifier(databaseName)} encoding '${charset}' template template0`;
    }

    await this.driverExecuteSingle(sql)
  }

  createDatabaseSQL(): string {
    throw new Error('Method not implemented.');
  }


  alterPartitionSql(payload: AlterPartitionsSpec): string {
    const { table } = payload;
    const builder = new PostgresqlChangeBuilder(table);
    const creates = builder.createPartitions(payload.adds);
    const alters = builder.alterPartitions(payload.alterations);
    const detaches = builder.detachPartitions(payload.detaches);
    return [creates, alters, detaches].filter((f) => !!f).join(";")
  }

  async alterPartition(payload: AlterPartitionsSpec): Promise<void> {
    const query = this.alterPartitionSql(payload)
    await this.driverExecuteSingle(query);
  }


  async getMaterializedViewCreateScript(view: string, schema: string) {
    const createViewSql = `CREATE OR REPLACE MATERIALIZED VIEW ${wrapIdentifier(schema)}.${view} AS`;

    const sql = 'SELECT pg_get_viewdef($1::regclass, true)';

    const params = [view];

    const data = await this.driverExecuteSingle(sql, { params });

    return data.rows.map((row) => `${createViewSql}\n${row.pg_get_viewdef}`);
  }

  async importData(sql: string): Promise<any> {
    const fullQuery = joinQueries([
      'BEGIN', sql, 'COMMIT'
    ]);
    try {
      return await this.driverExecuteSingle(fullQuery);
    } catch (ex) {
      log.error("importData", fullQuery, ex);
      await this.driverExecuteSingle('ROLLBACK');
      throw ex;
    }
  }

  getImportSQL(importedData: TableInsert[], isTruncate: boolean): string {
    const { schema, table } = importedData[0];
    const queries = [];
    if (isTruncate) {
      queries.push(`TRUNCATE TABLE ${this.wrapIdentifier(schema)}.${this.wrapIdentifier(table)}`);
    }

    queries.push(buildInsertQueries(this.knex, importedData).join(';'));
    return joinQueries(queries);
  }


  protected async rawExecuteQuery(q: string, options: { connection?: PoolClient }): Promise<QueryResult | QueryResult[]> {

    // This means connection.release will be called elsewhere
    if (options.connection) {
      return await this.runQuery(options.connection, q, options)
    } else {
<<<<<<< HEAD
      connection = isConnection(this.conn) ? this.conn.connection : await this.conn.pool.connect();
=======
      // the simple case where we manage the connection ourselves
      return await this.runWithConnection(async (connection) => {
        return await this.runQuery(connection, q, options)
      })
>>>>>>> abe5a1de
    }
  }

  // this will manage the connection for you, but won't call rollback
  // on an error, for that use `runWithTransaction`
  private async runWithConnection<T>(child: (c: PoolClient) => Promise<T>): Promise<T> {
    const connection = await this.conn.pool.connect()
    try {
      return await child(connection)
    } finally {
      connection.release()
    }
  }

  // this will run your SQL wrapped in a transaction, making sure to manage the connection pool
  // properly
  private async runWithTransaction<T>(child: (c: PoolClient) => Promise<T>): Promise<T> {
    return await this.runWithConnection(async (connection) => {
      await this.runQuery(connection, 'BEGIN', {})
      try {
        const result = await child(connection)
        await this.runQuery(connection, 'COMMIT', {})
        return result
      } catch (ex) {
        log.warn("Pool connection - rolling back ", ex.message)
        await this.runQuery(connection, 'ROLLBACK', {})
        throw ex
      }
    })
  }

  // ************************************************************************************
  // PUBLIC FOR TESTING
  // ************************************************************************************

  parseFields(fields: any[], rowResults: boolean) {
    return fields.map((field, idx) => {
      field.dataType = dataTypes[field.dataTypeID] || 'user-defined'
      field.id = rowResults ? `c${idx}` : field.name
      return field
    })
  }

  parseRowQueryResult(data: QueryResult, command: string, rowResults: boolean): NgQueryResult {
    const fields = this.parseFields(data.fields, rowResults)
    const fieldIds = fields.map(f => f.id)
    const isSelect = data.command === 'SELECT';
    const rowCount = data.rowCount || data.rows?.length || 0
    return {
      command: command || data.command,
      rows: rowResults ? data.rows.map(r => _.zipObject(fieldIds, r)) : data.rows,
      fields: fields,
      rowCount: rowCount,
      affectedRows: !isSelect && !isNaN(data.rowCount) ? data.rowCount : undefined,
    };
  }

  buildSelectTopQueries(options: STQOptions): STQResults {
    const filters = options.filters
    const orderBy = options.orderBy
    const selects = options.selects ?? ['*']
    let orderByString = ""
    let filterString = ""
    let params: (string | string[])[] = []

    if (orderBy && orderBy.length > 0) {
      orderByString = "ORDER BY " + (orderBy.map((item) => {
        if (_.isObject(item)) {
          return `${wrapIdentifier(item.field)} ${item.dir.toUpperCase()}`
        } else {
          return wrapIdentifier(item)
        }
      })).join(",")
    }

    if (_.isString(filters)) {
      filterString = `WHERE ${filters}`
    } else if (filters && filters.length > 0) {
      let paramIdx = 1
      const allFilters = filters.map((item) => {
        if (item.type === 'in' && _.isArray(item.value)) {
          const values = item.value.map((v, idx) => {
            return options.inlineParams
              ? knex.raw('?', [v]).toQuery()
              : `$${paramIdx + idx}`
          })
          paramIdx += values.length
          return `${wrapIdentifier(item.field)} ${item.type.toUpperCase()} (${values.join(',')})`
        }
        const value = options.inlineParams
          ? knex.raw('?', [item.value]).toQuery()
          : `$${paramIdx}`
        paramIdx += 1
        return `${wrapIdentifier(item.field)} ${item.type.toUpperCase()} ${value}`
      })
      filterString = "WHERE " + joinFilters(allFilters, filters)

      params = filters.flatMap((item) => {
        return _.isArray(item.value) ? item.value : [item.value]
      })
    }

    const selectSQL = `SELECT ${selects.join(', ')}`
    const baseSQL = `
      FROM ${wrapIdentifier(options.schema)}.${wrapIdentifier(options.table)}
      ${filterString}
    `

    // if we're not filtering data we want the optimized approximation of row count
    // rather than a legit row count.
    const countQuery = this.countQuery(options, baseSQL);

    const query = `
      ${selectSQL} ${baseSQL}
      ${orderByString}
      ${_.isNumber(options.limit) ? `LIMIT ${options.limit}` : ''}
      ${_.isNumber(options.offset) ? `OFFSET ${options.offset}` : ''}
      `
    return {
      query, countQuery, params
    }
  }
  // ************************************************************************************
  // PROTECTED HELPER FUNCTIONS
  // ************************************************************************************

  protected countQuery(options: STQOptions, baseSQL: string): string {
    // This comes from this PR, it provides approximate counts for PSQL
    // https://github.com/beekeeper-studio/beekeeper-studio/issues/311#issuecomment-788325650
    // however not using the complex query, just the simple one from the psql docs
    // https://wiki.postgresql.org/wiki/Count_estimate
    // however it doesn't work in redshift or cockroach.
    const tuplesQuery = `
      SELECT
        reltuples as total
      FROM
        pg_class
      where
          oid = '${wrapIdentifier(options.schema)}.${wrapIdentifier(options.table)}'::regclass
    `;

    return !options.filters && !options.forceSlow ? tuplesQuery : `SELECT count(*) as total ${baseSQL}`;
  }

  protected tableName(table: string, schema: string = this._defaultSchema): string{
    return schema ? `${PD.wrapIdentifier(schema)}.${PD.wrapIdentifier(table)}` : PD.wrapIdentifier(table);
  }

  protected wrapTable(table: string, schema: string = this._defaultSchema) {
    if (!schema) return wrapIdentifier(table);
    return `${wrapIdentifier(schema)}.${wrapIdentifier(table)}`;
  }

  protected async getTableOwner(table: string, schema: string) {
    const sql = `select tableowner from pg_catalog.pg_tables where tablename = $1 and schemaname = $2`
    const result = await this.driverExecuteSingle(sql, { params: [table, schema]});
    return result.rows[0]?.tableowner;
  }

  protected async configDatabase(server: IDbConnectionServer, database: { database: string}) {
    const config: PoolConfig = {
      host: server.config.host,
      port: server.config.port || undefined,
      password: server.config.password || undefined,
      database: database.database,
<<<<<<< HEAD
      max: 5, // max idle connections per time (30 secs)
      connectionTimeoutMillis: BkConfig.db.postgres.connectionTimeout,
      idleTimeoutMillis: BkConfig.db.postgres.idleTimeout,
=======
      max: 8, // max idle connections per time (30 secs)
      connectionTimeoutMillis: globals.psqlTimeout,
      idleTimeoutMillis: globals.psqlIdleTimeout,

>>>>>>> abe5a1de
    };

    return this.configurePool(config, server, null);
  }

  protected configurePool(config: PoolConfig, server: IDbConnectionServer, tempUser: string) {
    if (tempUser) {
      config.user = tempUser
    } else if (server.config.user) {
      config.user = server.config.user
    } else if (server.config.osUser) {
      config.user = server.config.osUser
    }

    if(server.config.socketPathEnabled) {
      config.host = server.config.socketPath;
      config.port = null;
      return config;
    }

    if (server.sshTunnel) {
      config.host = server.config.localHost;
      config.port = server.config.localPort;
    }

    if (server.config.ssl) {

      config.ssl = { }

      if (server.config.sslCaFile) {
        config.ssl.ca = readFileSync(server.config.sslCaFile);
      }

      if (server.config.sslCertFile) {
        config.ssl.cert = readFileSync(server.config.sslCertFile);
      }

      if (server.config.sslKeyFile) {
        config.ssl.key = readFileSync(server.config.sslKeyFile);
      }
      if (!config.ssl.key && !config.ssl.ca && !config.ssl.cert) {
        // TODO: provide this as an option in settings
        // not per-connection
        // How it works:
        // if false, cert can be self-signed
        // if true, has to be from a public CA
        // Heroku certs are self-signed.
        // if you provide ca/cert/key files, it overrides this
        config.ssl.rejectUnauthorized = false
      } else {
        config.ssl.rejectUnauthorized = server.config.sslRejectUnauthorized
      }
    }
    return config;
  }

  protected async getTypes(): Promise<any> {
    let sql = `
      SELECT      n.nspname as schema, t.typname as typename, t.oid::int4 as typeid
      FROM        pg_type t
      LEFT JOIN   pg_catalog.pg_namespace n ON n.oid = t.typnamespace
      WHERE       (t.typrelid = 0 OR (SELECT c.relkind = 'c' FROM pg_catalog.pg_class c WHERE c.oid = t.typrelid))
      AND     n.nspname NOT IN ('pg_catalog', 'information_schema')
    `
    if (this.version.number < 80300) {
      sql += ` AND     t.typname !~ '^_';`;
    } else {
      sql += ` AND     NOT EXISTS(SELECT 1 FROM pg_catalog.pg_type el WHERE el.oid = t.typelem AND el.typarray = t.oid);`;
    }

    const data = await this.driverExecuteSingle(sql);
    const result: any = {}
    data.rows.forEach((row: any) => {
      result[row.typeid] = row.typename
    })
    _.merge(result, _.invert(pg.types.builtins))
    result[1009] = 'array'
    return result
  }

  private async runQuery(connection: PoolClient, query: string, options: any): Promise<QueryResult | QueryResult[]> {
    const args = {
      text: query,
      values: options.params,
      multiResult: options.multiple,
      rowMode: options.arrayMode ? 'array' : undefined
    };

    // node-postgres has support for Promise query
    // but that always returns the "fields" property empty
    return new Promise((resolve, reject) => {
      log.info('RUNNING', query, options.params);
      connection.query(args, (err: Error, data: QueryResult | QueryResult[]) => {
        if (err) return reject(err);
        let qr: QueryResult | QueryResult[];
        if (args.multiResult) {
          qr = Array.isArray(data) ? data : [data];
        } else {
          qr = Array.isArray(data) ? data[0] : data;
        }
        resolve(qr);
      });
    });
  }

  private async insertRows(rawInserts: TableInsert[], connection: PoolClient) {
    const columnsList = await Promise.all(rawInserts.map((insert) => {
      return this.listTableColumns(insert.table, insert.schema);
    }));
    const fixedInserts = rawInserts.map((insert, idx) => {
      const result = { ...insert};
      const columns = columnsList[idx];
      result.data = result.data.map((obj) => {
        return _.mapValues(obj, (value, key) => {
          const column = columns.find((c) => c.columnName === key);
          // fix: we used to serialize arrays before this, now we pass them as
          // json arrays properly
          return this.normalizeValue(value, column?.dataType);
        })
      })
      return result;
    })

    await this.driverExecuteSingle(buildInsertQueries(this.knex, fixedInserts).join(";"), { connection });

    return true;
  }

  private async updateValues(rawUpdates: TableUpdate[], connection): Promise<TableUpdateResult[]> {
    const updates = rawUpdates.map((update) => {
      const result = { ...update };
      result.value = this.normalizeValue(update.value, update.columnType);
      return result;
    })
    log.info("applying updates", updates);
    let results: TableUpdateResult[] = [];
    await this.driverExecuteSingle(buildUpdateQueries(this.knex, updates).join(";"), { connection });
    const data = await this.driverExecuteSingle(buildSelectQueriesFromUpdates(this.knex, updates).join(";"), { connection });
    results = [data.rows[0]];

    return results;
  }

  private async deleteRows(deletes: TableDelete[], connection) {
    await this.driverExecuteSingle(buildDeleteQueries(this.knex, deletes).join(";"), { connection });

    return true
  }

  /**
   * Gets the version details for the connection.
   *
   * Example version strings:
   * CockroachDB CCL v1.1.0 (linux amd64, built 2017/10/12 14:50:18, go1.8.3)
   * CockroachDB CCL v20.1.1 (x86_64-unknown-linux-gnu, built 2020/05/19 14:46:06, go1.13.9)
   *
   * PostgreSQL 9.4.26 on x86_64-pc-linux-gnu (Debian 9.4.26-1.pgdg90+1), compiled by gcc (Debian 6.3.0-18+deb9u1) 6.3.0 20170516, 64-bit
   * PostgreSQL 12.3 (Debian 12.3-1.pgdg100+1) on x86_64-pc-linux-gnu, compiled by gcc (Debian 8.3.0-6) 8.3.0, 64-bit
   *
   * PostgreSQL 8.0.2 on i686-pc-linux-gnu, compiled by GCC gcc (GCC) 3.4.2 20041017 (Red Hat 3.4.2-6.fc3), Redshift 1.0.12103
   */
  private async getVersion(): Promise<VersionInfo> {
    const { version } = (await this.driverExecuteSingle("select version()")).rows[0]

    if (!version) {
      return {
        version: '',
        number: 0,
        hasPartitions: false
      }
    }

    const isCockroach = version.toLowerCase().includes('cockroachdb')
    const isRedshift = version.toLowerCase().includes('redshift')
    const isPostgres = !isCockroach && !isRedshift
    const number = parseInt(
        version.split(" ")[isPostgres ? 1 : 2].replace(/(^v)|(,$)/ig, '').split(".").map((s: string) => s.padStart(2, "0")).join("").padEnd(6, "0"),
        10
      );
    return {
      version,
      number,
      hasPartitions: (isPostgres && number >= 100000), //for future cochroach support?: || (isCockroach && number >= 200070)
    }
  }



  private async getEntityType(
    table: string,
    schema: string
  ): Promise<string | null> {
    const query = `
      select table_type as tt from information_schema.tables
      where table_name = $1 and table_schema = $2
      `
    const result = await this.driverExecuteSingle(query, { params: [table, schema]})
    return result.rows[0]? result.rows[0]['tt'] : null
  }

  private async _selectTopSql(
    table: string,
    offset: number,
    limit: number,
    orderBy: OrderBy[],
    filters: TableFilter[] | string,
    schema = "public",
    selects = ["*"],
    inlineParams?: boolean,
  ): Promise<STQResults> {
    return this.buildSelectTopQueries({
      table,
      offset,
      limit,
      orderBy,
      filters,
      selects,
      schema,
      version: this.version,
      inlineParams
    })
  }





  // If a type starts with an underscore - it's an array
  // so we need to turn the string representation back to an array
  // if a type is BYTEA, decodes BASE64 URL encoded to hex
  private normalizeValue(value: string, columnType: string) {
    if (columnType?.startsWith('_') && _.isString(value)) {
      return JSON.parse(value)
    } else if (columnType === 'bytea' && value) {
      return '\\x' + base64.decode(value, 'hex')
    }
    return value
  }

  private async getSchema() {
    const sql = 'SELECT CURRENT_SCHEMA() AS schema';

    const data = await this.driverExecuteSingle(sql);
    return data.rows[0].schema;
  }

  private identifyCommands(queryText: string) {
    try {
      return identify(queryText);
    } catch (err) {
      return [];
    }
  }

}


/**
 * Do not convert DATE types to JS date.
 * It ignores of applying a wrong timezone to the date.
 *
 * See also: https://github.com/brianc/node-postgres/issues/285
 * (and note that the code refrenced in /lib/textParsers.js has been broken out into it own module
 * so it now lives in https://github.com/brianc/node-pg-types/blob/master/lib/textParsers.js#L175)
 *
 * TODO: do not convert as well these same types with array (types 1115, 1182, 1185)
 */
pg.types.setTypeParser(pg.types.builtins.DATE,        'text', (val) => val); // date
pg.types.setTypeParser(pg.types.builtins.TIMESTAMP,   'text', (val) => val); // timestamp without timezone
pg.types.setTypeParser(pg.types.builtins.TIMESTAMPTZ, 'text', (val) => val); // timestamp
pg.types.setTypeParser(pg.types.builtins.INTERVAL,    'text', (val) => val); // interval (Issue #1442 "BUG: INTERVAL columns receive wrong value when cloning row)

/**
 * Convert BYTEA type encoded to hex with '\x' prefix to BASE64 URL (without '+' and '=').
 */
pg.types.setTypeParser(17, 'text', (val) => val ? base64.encode(val.substring(2), 'hex') : '');

export function wrapIdentifier(value: string): string {
  if (value === '*') return value;
  const matched = value.match(/(.*?)(\[[0-9]\])/); // eslint-disable-line no-useless-escape
  if (matched) return wrapIdentifier(matched[1]) + matched[2];
  return `"${value.replaceAll(/"/g, '""')}"`;
}<|MERGE_RESOLUTION|>--- conflicted
+++ resolved
@@ -1,9 +1,5 @@
 // (Original) Copyright (c) 2015 The SQLECTRON Team
 
-<<<<<<< HEAD
-// Copyright (c) 2015 The SQLECTRON Team
-=======
->>>>>>> abe5a1de
 import { readFileSync } from 'fs';
 
 import pg, { QueryResult, PoolConfig, PoolClient } from 'pg';
@@ -17,12 +13,7 @@
 import { buildDatabaseFilter, buildDeleteQueries, buildInsertQueries, buildSchemaFilter, buildSelectQueriesFromUpdates, buildUpdateQueries, escapeString, applyChangesSql, joinQueries } from './utils';
 import { createCancelablePromise, joinFilters } from '../../../common/utils';
 import { errors } from '../../errors';
-<<<<<<< HEAD
-import { HasPool, VersionInfo, HasConnection } from './postgresql/types'
-=======
-import globals from '../../../common/globals';
 import { HasPool, VersionInfo } from './postgresql/types'
->>>>>>> abe5a1de
 import { PsqlCursor } from './postgresql/PsqlCursor';
 import { PostgresqlChangeBuilder } from '@shared/lib/sql/change_builder/PostgresqlChangeBuilder';
 import { AlterPartitionsSpec, TableKey } from '@shared/lib/dialects/models';
@@ -81,14 +72,6 @@
   conn: HasPool;
   _defaultSchema: string;
   dataTypes: any;
-<<<<<<< HEAD
-  server: IDbConnectionServer;
-  database: IDbConnectionDatabase;
-
-  constructor(server: IDbConnectionServer, database: IDbConnectionDatabase) {
-    super(knex, postgresContext);
-=======
->>>>>>> abe5a1de
 
   constructor(server: IDbConnectionServer, database: IDbConnectionDatabase) {
     super(knex, postgresContext, server, database);
@@ -663,16 +646,8 @@
   async applyChanges(changes: TableChanges): Promise<any[]> {
     let results: TableUpdateResult[] = []
 
-<<<<<<< HEAD
-    await this.cacheConnection();
-
-    await this.driverExecuteSingle('BEGIN')
-    log.debug("Applying changes", changes)
-    try {
-=======
     await this.runWithTransaction(async (connection) => {
       log.debug("Applying changes", changes)
->>>>>>> abe5a1de
       if (changes.inserts) {
         await this.insertRows(changes.inserts, connection);
       }
@@ -1061,14 +1036,10 @@
     if (options.connection) {
       return await this.runQuery(options.connection, q, options)
     } else {
-<<<<<<< HEAD
-      connection = isConnection(this.conn) ? this.conn.connection : await this.conn.pool.connect();
-=======
       // the simple case where we manage the connection ourselves
       return await this.runWithConnection(async (connection) => {
         return await this.runQuery(connection, q, options)
       })
->>>>>>> abe5a1de
     }
   }
 
@@ -1234,16 +1205,9 @@
       port: server.config.port || undefined,
       password: server.config.password || undefined,
       database: database.database,
-<<<<<<< HEAD
-      max: 5, // max idle connections per time (30 secs)
+      max: 8, // max idle connections per time (30 secs)
       connectionTimeoutMillis: BkConfig.db.postgres.connectionTimeout,
       idleTimeoutMillis: BkConfig.db.postgres.idleTimeout,
-=======
-      max: 8, // max idle connections per time (30 secs)
-      connectionTimeoutMillis: globals.psqlTimeout,
-      idleTimeoutMillis: globals.psqlIdleTimeout,
-
->>>>>>> abe5a1de
     };
 
     return this.configurePool(config, server, null);
