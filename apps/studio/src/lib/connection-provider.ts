import { IGroupedUserSettings } from '@/common/appdb/models/user_setting'
import { IConnection } from '@/common/interfaces/IConnection'
import { IDbConnectionServerConfig } from './db/types'
import { createServer } from './db/index'
import { IDbConnectionPublicServer } from './db/server'

export default {

  convertConfig(config: IConnection, osUsername: string, settings: IGroupedUserSettings): IDbConnectionServerConfig {
    const sqliteExtension = settings?.sqliteExtensionFile?.stringValue || undefined
    const ssh = config.sshEnabled ? {
      host: config.sshHost ? config.sshHost.trim() : null,
      port: config.sshPort,
      user: config.sshUsername ? config.sshUsername.trim() : null,
      password: config.sshPassword,
      privateKey: config.sshKeyfile,
      passphrase: config.sshKeyfilePassword,
      bastionHost: config.sshBastionHost,
      useAgent: config.sshMode == 'agent',
      keepaliveInterval: config.sshKeepaliveInterval,
    } : null

    return {
      client: config.connectionType,
      host: config.host ? config.host.trim() : null,
      port: config.port,
      serviceName: config.serviceName || null,
      domain: config.domain || null,
      socketPath: config.socketPath,
      socketPathEnabled: config.socketPathEnabled,
      user: config.username ? config.username.trim() : null,
      osUser: osUsername,
      password: config.password,
      ssh: ssh,
      ssl: config.ssl,
      sslCaFile: config.sslCaFile,
      sslCertFile: config.sslCertFile,
      sslKeyFile: config.sslKeyFile,
      sslRejectUnauthorized: config.sslRejectUnauthorized,
      trustServerCertificate: config.trustServerCertificate,
      instantClientLocation: settings?.oracleInstantClient?.stringValue || undefined,
      oracleConfigLocation: settings?.oracleConfigLocation?.stringValue || undefined,
      options: config.options,
      redshiftOptions: config.redshiftOptions,
      readOnlyMode: config.readOnlyMode,
      cassandraOptions: config.cassandraOptions,
      bigQueryOptions: config.bigQueryOptions,
<<<<<<< HEAD
      azureAuthOptions: config.azureAuthOptions,
      authId: config.authId,
=======
      libsqlOptions: config.libsqlOptions,
>>>>>>> 9982f72b
      runtimeExtensions: sqliteExtension ? [sqliteExtension] : []
    }
  },

  for(config: IConnection, osUsername: string, settings: IGroupedUserSettings): IDbConnectionPublicServer {
    const convertedConfig = this.convertConfig(config, osUsername, settings)
    const server = createServer(convertedConfig)
    return server
  }
}<|MERGE_RESOLUTION|>--- conflicted
+++ resolved
@@ -45,12 +45,9 @@
       readOnlyMode: config.readOnlyMode,
       cassandraOptions: config.cassandraOptions,
       bigQueryOptions: config.bigQueryOptions,
-<<<<<<< HEAD
       azureAuthOptions: config.azureAuthOptions,
       authId: config.authId,
-=======
       libsqlOptions: config.libsqlOptions,
->>>>>>> 9982f72b
       runtimeExtensions: sqliteExtension ? [sqliteExtension] : []
     }
   },
